--- conflicted
+++ resolved
@@ -49,10 +49,8 @@
     run_ingest,
 )
 from expression_files.expression_files import GeneExpression
-<<<<<<< HEAD
-=======
 from mock_data.dense_matrix_19_genes_100k_cells_txt.data_arrays import data_arrays
->>>>>>> d8454bb7
+
 
 
 def mock_load(self, *args, **kwargs):
@@ -162,12 +160,9 @@
             del model["_id"]
             # Verify gene model looks as expected
             self.assertEqual(model, gene_models[model["name"]])
-<<<<<<< HEAD
-=======
-        for dr in actual_data_arrays:
-            del dr["linear_data_id"]
-            self.assertEqual(dr, data_arrays[dr["name"]])
->>>>>>> d8454bb7
+        for actual_data_array in actual_data_arrays:
+            del actual_data_array["linear_data_id"]
+            self.assertEqual(actual_data_array, data_arrays[actual_data_array["name"]])
 
     @patch(
         "expression_files.expression_files.GeneExpression.check_unique_cells",
@@ -206,13 +201,10 @@
             # Ensure that 'ObjectID' in model is removed
             del model["_id"]
             self.assertEqual(model, gene_models[model["name"]])
-<<<<<<< HEAD
         # print(models)
-=======
-        for dr in actual_data_arrays:
-            del dr["linear_data_id"]
-            self.assertEqual(dr, data_arrays[dr["name"]])
->>>>>>> d8454bb7
+        for actual_data_array in actual_data_arrays:
+            del actual_data_array["linear_data_id"]
+            self.assertEqual(actual_data_array, data_arrays[actual_data_array["name"]])
 
     @patch(
         "expression_files.expression_files.GeneExpression.check_unique_cells",
