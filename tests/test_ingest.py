"""Integration tests for Ingest Pipeline; isolated tests for observable output

These tests verify that various matrix file types can be extracted and
transformed, as expected by code that loads transformed data into MongoDB.

Test doubles are used for test speed and isolation.

PREREQUISITE
Spin up Python 3.6 virtualenv, install Python dependencies in requirements.txt
Also, before 'EXAMPLES' commands, run `cd tests`.

EXAMPLES

# Run all tests
pytest

# Run all tests and see print() output
pytest -s

# Run only tests in test_ingest.py
pytest test_ingest.py

# Run only the test "test_good_metadata_file" in this test module
pytest test_ingest.py -k 'test_good_metadata_file' -s

# Run all tests, using multiple CPUs
# Details: https://pypi.org/project/pytest-xdist/
pytest -n auto -s

# Run all tests, show code coverage metrics
pytest --cov=../ingest/

"""
import ast
import sys
import unittest
from unittest.mock import patch
from bson.objectid import ObjectId
<<<<<<< HEAD
from mock_data.expression.dense_matrix_19_genes_100k_cells_txt.gene_models_0 import (
    gene_models,
)
from mock_data.expression.dense_matrices.dense_matrix_19_genes_100k_cells_txt.data_arrays import (
    data_arrays,
)
from mock_data.expression.matrix_mtx.gene_model_0 import expected_model
from mock_data.expression.r_format.models import gene_models, data_arrays
from mock_data.expression.matrix_mtx.data_arrays import data_arrays
from gcp_mocks import mock_storage_client, mock_storage_blob
=======
from mock_data.dense_matrix_19_genes_100k_cells_txt.gene_models_0 import gene_models
from mock_data.matrix_mtx.gene_model_0 import expected_model
from mock_gcp import mock_storage_client, mock_storage_blob
>>>>>>> d251216b

sys.path.append("../ingest")
from ingest_pipeline import (
    create_parser,
    validate_arguments,
    IngestPipeline,
    exit_pipeline,
    run_ingest,
)
from expression_files.expression_files import GeneExpression


def mock_load(self, *args, **kwargs):
    """Enables overwriting normal function with this placeholder.
    Returning the arguments enables tests to verify that the code invokes
    this method with expected argument values.

    TODO:
    Integrate MongoDB emulator for faster, higher-coverage tests (SCP-2000)

    This will enable us to also verify (and thus cover) loading-code *outputs*,
    unlike here where we merely give a way to verify loading-code *inputs*.
    Doing so via integration tests will isolate us from implementation changes.
    """
    self.load_args = args[0]
    self.load_kwargs = kwargs


def mock_load_genes(self, *args, **kwargs):
    """Enables overwriting normal function with this placeholder.
    Returning the arguments enables tests to verify that the code invokes
    this method with expected argument values.

    TODO:
    Integrate MongoDB emulator for faster, higher-coverage tests (SCP-2000)

    This will enable us to also verify (and thus cover) loading-code *outputs*,
    unlike here where we merely give a way to verify loading-code *inputs*.
    Doing so via integration tests will isolate us from implementation changes.
    """
    self.gene_docs = args[0]
    self.data_array_docs = args[1]


# Mock method that writes to database
GeneExpression.load = mock_load_genes
IngestPipeline.load = mock_load


def get_gene_model(mock_dir):
    """Return actual and expected gene model, using actual and mock data
    """

    with open(f"mock_data/{mock_dir}/gene_model_0.txt") as f:
        # Create a dictionary from the string-literal mock
        expected_model = ast.literal_eval(f.read())
        # convert strings to BSON ObjectIds
        study_id = ObjectId(expected_model["study_id"])
        study_file_id = ObjectId(expected_model["study_file_id"])
        expected_model["study_id"] = study_id
        expected_model["study_file_id"] = study_file_id

    return expected_model


class IngestTestCase(unittest.TestCase):
    @patch("google.cloud.storage.Blob", side_effect=mock_storage_blob)
    @patch("google.cloud.storage.Client", side_effect=mock_storage_client)
    def execute_ingest(self, args, mock_storage_client, mock_storage_blob):

        self.maxDiff = None

        parsed_args = create_parser().parse_args(args)
        validate_arguments(parsed_args)
        arguments = vars(parsed_args)

        ingest = IngestPipeline(**arguments)

        status, status_cell_metadata = run_ingest(ingest, arguments, parsed_args)

        return ingest, arguments, status, status_cell_metadata

    @patch(
        "expression_files.expression_files.GeneExpression.check_unique_cells",
        return_value=True,
    )
    def test_ingest_dense_matrix(self, mock_check_unique_cells):
        """Ingest Pipeline should extract, transform, and load dense matrices
        """
        args = [
            "--study-id",
            "5d276a50421aa9117c982845",
            "--study-file-id",
            "5dd5ae25421aa910a723a337",
            "ingest_expression",
            "--taxon-name",
            "Homo sapiens",
            "--taxon-common-name",
            "human",
            "--ncbi-taxid",
            "9606",
            "--genome-assembly-accession",
            "GCA_000001405.15",
            "--genome-annotation",
            "Ensembl 94",
            "--matrix-file",
            "gs://fake-bucket/tests/data/dense_matrix_19_genes_1000_cells.txt",
            "--matrix-file-type",
            "dense",
        ]
        ingest = self.execute_ingest(args)[0]
        models = ingest.expression_ingestor.gene_docs
        actual_data_arrays = ingest.expression_ingestor.data_array_docs
        # print(models)
        for model in models:
            # Ensure that 'ObjectID' in model is removed
            del model["_id"]
            # Verify gene model looks as expected
            self.assertEqual(model, gene_models[model["name"]])
        for actual_data_array in actual_data_arrays:
            del actual_data_array["linear_data_id"]
            self.assertEqual(actual_data_array, data_arrays[actual_data_array["name"]])

    @patch(
        "expression_files.expression_files.GeneExpression.check_unique_cells",
        return_value=True,
    )
    def test_ingest_local_dense_matrix(self, mock_check_unique_cells):
        """Ingest Pipeline should extract and transform local dense matrices
        """

        args = [
            "--study-id",
            "5d276a50421aa9117c982845",
            "--study-file-id",
            "5dd5ae25421aa910a723a337",
            "ingest_expression",
            "--taxon-name",
            "Homo sapiens",
            "--taxon-common-name",
            "human",
            "--ncbi-taxid",
            "9606",
            "--genome-assembly-accession",
            "GCA_000001405.15",
            "--genome-annotation",
            "Ensembl 94",
            "--matrix-file",
            "../tests/data/dense_matrix_19_genes_1000_cells.txt",
            "--matrix-file-type",
            "dense",
        ]
        ingest = self.execute_ingest(args)[0]

        models = ingest.expression_ingestor.gene_docs
        actual_data_arrays = ingest.expression_ingestor.data_array_docs
        for model in models:
            # Ensure that 'ObjectID' in model is removed
            del model["_id"]
            self.assertEqual(model, gene_models[model["name"]])
        # print(models)
        for actual_data_array in actual_data_arrays:
            del actual_data_array["linear_data_id"]
            self.assertEqual(actual_data_array, data_arrays[actual_data_array["name"]])

    @patch(
        "expression_files.expression_files.GeneExpression.check_unique_cells",
        return_value=True,
    )
    def test_ingest_local_compressed_dense_matrix(self, mock_check_unique_cells):
        """Ingest Pipeline should extract and transform local dense matrices
            from compressed file in the same manner as uncompressed file
        """

        args = [
            "--study-id",
            "5d276a50421aa9117c982845",
            "--study-file-id",
            "5dd5ae25421aa910a723a337",
            "ingest_expression",
            "--taxon-name",
            "Homo sapiens",
            "--taxon-common-name",
            "human",
            "--ncbi-taxid",
            "9606",
            "--genome-assembly-accession",
            "GCA_000001405.15",
            "--genome-annotation",
            "Ensembl 94",
            "--matrix-file",
            "../tests/data/dense_matrix_19_genes_100k_cells.txt.gz",
            "--matrix-file-type",
            "dense",
        ]
        ingest = self.execute_ingest(args)[0]
        models = ingest.expression_ingestor.gene_docs
        for model in models:
            # Ensure that 'ObjectID' in model is removed
            del model["_id"]
            self.assertEqual(model, gene_models[model["name"]])

    def test_empty_dense_file(self):
        """Ingest Pipeline should fail gracefully when an empty file is given
        """

        args = [
            "--study-id",
            "5d276a50421aa9117c982845",
            "--study-file-id",
            "5dd5ae25421aa910a723a337",
            "ingest_expression",
            "--taxon-name",
            "Homo sapiens",
            "--taxon-common-name",
            "human",
            "--ncbi-taxid",
            "9606",
            "--genome-assembly-accession",
            "GCA_000001405.15",
            "--genome-annotation",
            "Ensembl 94",
            "--matrix-file",
            "../tests/data/empty_file.txt",
            "--matrix-file-type",
            "dense",
        ]
        ingest, arguments, status, status_cell_metadata = self.execute_ingest(args)

        with self.assertRaises(SystemExit) as cm:
            exit_pipeline(ingest, status, status_cell_metadata, arguments)
        self.assertEqual(cm.exception.code, 1)

    @patch(
        "expression_files.expression_files.GeneExpression.check_unique_cells",
        return_value=True,
    )
    def test_ingest_mtx_matrix(self, mock_check_unique_cells):
        """Ingest Pipeline should extract and transform MTX matrix bundles
        """
        GeneExpression.load = mock_load_genes

        args = [
            "--study-id",
            "5d276a50421aa9117c982845",
            "--study-file-id",
            "5dd5ae25421aa910a723a337",
            "ingest_expression",
            "--taxon-name",
            "Homo sapiens",
            "--taxon-common-name",
            "human",
            "--ncbi-taxid",
            "9606",
            "--genome-assembly-accession",
            "GCA_000001405.15",
            "--genome-annotation",
            "Ensembl 94",
            "--matrix-file",
            "../tests/data/AB_toy_data_toy.matrix.mtx",
            "--matrix-file-type",
            "mtx",
            "--gene-file",
            "../tests/data/AB_toy_data_toy.genes.tsv",
            "--barcode-file",
            "../tests/data/AB_toy_data_toy.barcodes.tsv",
        ]
        ingest = self.execute_ingest(args)[0]
        models = ingest.expression_ingestor.gene_docs
        print(f"actual model is: {models}")
        for model in models:
            # Ensure that 'ObjectID' in model is removed
            del model["_id"]
            self.assertEqual(model, expected_model[model["name"]])
        for actual_data_array in actual_data_arrays:
            data_array_name = actual_data_array["name"]
            del actual_data_array["linear_data_id"]
            del data_arrays[data_array_name]["linear_data_id"]
            self.assertEqual(actual_data_array, data_arrays[data_array_name])

    @patch(
        "expression_files.expression_files.GeneExpression.check_unique_cells",
        return_value=True,
    )
    def test_remote_mtx_bundles(self, mock_check_unique_cells):
        """Ingest Pipeline should handle MTX matrix files fetched from bucket
        """

        args = [
            "--study-id",
            "5d276a50421aa9117c982845",
            "--study-file-id",
            "5dd5ae25421aa910a723a337",
            "ingest_expression",
            "--taxon-name",
            "Homo sapiens",
            "--taxon-common-name",
            "human",
            "--ncbi-taxid",
            "9606",
            "--genome-assembly-accession",
            "GCA_000001405.15",
            "--genome-annotation",
            "Ensembl 94",
            "--matrix-file",
            "gs://fake-bucket/tests/data/AB_toy_data_toy.matrix.mtx",
            "--matrix-file-type",
            "mtx",
            "--gene-file",
            "gs://fake-bucket/tests/data/AB_toy_data_toy.genes.tsv",
            "--barcode-file",
            "gs://fake-bucket/tests/data/AB_toy_data_toy.barcodes.tsv",
        ]

        ingest = self.execute_ingest(args)[0]
        models = ingest.expression_ingestor.gene_docs
        print(f"actual model is: {models}")
        for model in models:
            # Ensure that 'ObjectID' in model is removed
            del model["_id"]
            self.assertEqual(model, expected_model[model["name"]])
        for actual_data_array in actual_data_arrays:
            data_array_name = actual_data_array["name"]
            del actual_data_array["linear_data_id"]
            del data_arrays[data_array_name]["linear_data_id"]
            self.assertEqual(actual_data_array, data_arrays[data_array_name])

    @patch(
        "expression_files.expression_files.GeneExpression.check_unique_cells",
        return_value=True,
    )
    def test_mtx_bundle_argument_validation(self, mock_check_unique_cells):
        """Omitting --gene-file and --barcode-file in MTX ingest should error
        """

        args = [
            "--study-id",
            "5d276a50421aa9117c982845",
            "--study-file-id",
            "5dd5ae25421aa910a723a337",
            "ingest_expression",
            "--taxon-name",
            "Homo sapiens",
            "--taxon-common-name",
            "human",
            "--ncbi-taxid",
            "9606",
            "--genome-assembly-accession",
            "GCA_000001405.15",
            "--genome-annotation",
            "Ensembl 94",
            "--matrix-file",
            "../tests/data/matrix.mtx",
            "--matrix-file-type",
            "mtx",
        ]

        self.assertRaises(ValueError, self.execute_ingest, args)

    @patch(
        "expression_files.expression_files.GeneExpression.check_unique_cells",
        return_value=True,
    )
    def test_r_file_dense(self, mock_check_unique_cells):
        args = [
            "--study-id",
            "5d276a50421aa9117c982845",
            "--study-file-id",
            "5dd5ae25421aa910a723a337",
            "ingest_expression",
            "--matrix-file",
            "../tests/data/expression_matrix_bad_missing_keyword.txt",
            "--matrix-file-type",
            "dense",
        ]
        with self.assertRaises(SystemExit) as cm:
            self.execute_ingest(args)
        not self.assertEqual(cm.exception.code, 0)

    def test_good_metadata_file(self):
        """Ingest Pipeline should succeed for properly formatted metadata file
        """
        args = [
            "--study-id",
            "5d276a50421aa9117c982845",
            "--study-file-id",
            "5dd5ae25421aa910a723a337",
            "ingest_cell_metadata",
            "--cell-metadata-file",
            "../tests/data/metadata_example.txt",
            "--study-accession",
            "SCP123",
            "--ingest-cell-metadata",
        ]
        ingest, arguments, status, status_cell_metadata = self.execute_ingest(args)

        # TODO:
        # After integrating MongoDB emulator (SCP-2000), refactor this test to
        # verify that status is "0", not [None] as done below.  This peculiar
        # expected value is tested because we intercept the load() function,
        # because we lack a MongoDB emulator.
        self.assertEqual(len(status), 1)
        self.assertEqual(status[0], None)

    def test_bad_metadata_file(self):
        """Ingest Pipeline should not succeed for misformatted metadata file
        """
        args = [
            "--study-id",
            "5d276a50421aa9117c982845",
            "--study-file-id",
            "5dd5ae25421aa910a723a337",
            "ingest_cell_metadata",
            "--cell-metadata-file",
            "../tests/data/metadata_bad.txt",
            "--study-accession",
            "SCP123",
            "--ingest-cell-metadata",
        ]
        ingest, arguments, status, status_cell_metadata = self.execute_ingest(args)

        with self.assertRaises(SystemExit) as cm:
            exit_pipeline(ingest, status, status_cell_metadata, arguments)
        self.assertEqual(cm.exception.code, 1)

    def test_bad_metadata_file_contains_coordinates(self):
        """Ingest Pipeline should not succeed for metadata file containing
        coordinates
        """
        args = [
            "--study-id",
            "5d276a50421aa9117c982845",
            "--study-file-id",
            "5dd5ae25421aa910a723a337",
            "ingest_cell_metadata",
            "--cell-metadata-file",
            "../tests/data/metadata_bad_contains_coordinates.txt",
            "--study-accession",
            "SCP123",
            "--ingest-cell-metadata",
        ]
        ingest, arguments, status, status_cell_metadata = self.execute_ingest(args)

        with self.assertRaises(SystemExit) as cm:
            exit_pipeline(ingest, status, status_cell_metadata, arguments)
        self.assertEqual(cm.exception.code, 1)

    def test_good_cluster_file(self):
        """Ingest Pipeline should succeed for properly formatted cluster file
        """
        args = [
            "--study-id",
            "5d276a50421aa9117c982845",
            "--study-file-id",
            "5dd5ae25421aa910a723a337",
            "ingest_cluster",
            "--cluster-file",
            "../tests/data/cluster_example.txt",
            "--ingest-cluster",
            "--name",
            "cluster1",
        ]
        ingest, arguments, status, status_cell_metadata = self.execute_ingest(args)

        # TODO:
        # After integrating MongoDB emulator (SCP-2000), refactor this test to
        # verify that status is "0", not [None] as done below.  This peculiar
        # expected value is tested because we intercept the load() function,
        # because we lack a MongoDB emulator.
        self.assertEqual(len(status), 1)
        self.assertEqual(status[0], None)

    def test_bad_cluster_file(self):
        """Ingest Pipeline should fail for misformatted cluster file
        """
        args = [
            "--study-id",
            "5d276a50421aa9117c982845",
            "--study-file-id",
            "5dd5ae25421aa910a723a337",
            "ingest_cluster",
            "--cluster-file",
            "../tests/data/cluster_bad.txt",
            "--ingest-cluster",
            "--name",
            "cluster1",
        ]
        ingest, arguments, status, status_cell_metadata = self.execute_ingest(args)

        with self.assertRaises(SystemExit) as cm:
            exit_pipeline(ingest, status, status_cell_metadata, arguments)
        self.assertEqual(cm.exception.code, 1)

    def test_bad_cluster_missing_coordinate_file(self):
        """Ingest Pipeline should fail for missing coordinate in cluster file
        """
        args = [
            "--study-id",
            "5d276a50421aa9117c982845",
            "--study-file-id",
            "5dd5ae25421aa910a723a337",
            "ingest_cluster",
            "--cluster-file",
            "../tests/data/cluster_bad_missing_coordinate.txt",
            "--ingest-cluster",
            "--name",
            "cluster1",
        ]
        ingest, arguments, status, status_cell_metadata = self.execute_ingest(args)

        with self.assertRaises(SystemExit) as cm:
            exit_pipeline(ingest, status, status_cell_metadata, arguments)
        self.assertEqual(cm.exception.code, 1)


if __name__ == "__main__":
    unittest.main()<|MERGE_RESOLUTION|>--- conflicted
+++ resolved
@@ -36,22 +36,18 @@
 import unittest
 from unittest.mock import patch
 from bson.objectid import ObjectId
-<<<<<<< HEAD
-from mock_data.expression.dense_matrix_19_genes_100k_cells_txt.gene_models_0 import (
-    gene_models,
+from mock_data.expression.dense_matrices.dense_matrix_19_genes_100k_cells_txt.gene_models import (
+    dense_19_100k_gene_models,
 )
 from mock_data.expression.dense_matrices.dense_matrix_19_genes_100k_cells_txt.data_arrays import (
-    data_arrays,
+    dense_19_100k_data_arrays,
 )
-from mock_data.expression.matrix_mtx.gene_model_0 import expected_model
-from mock_data.expression.r_format.models import gene_models, data_arrays
-from mock_data.expression.matrix_mtx.data_arrays import data_arrays
-from gcp_mocks import mock_storage_client, mock_storage_blob
-=======
-from mock_data.dense_matrix_19_genes_100k_cells_txt.gene_models_0 import gene_models
-from mock_data.matrix_mtx.gene_model_0 import expected_model
+from mock_data.expression.matrix_mtx.gene_models import mtx_gene_models
+from mock_data.expression.matrix_mtx.data_arrays import mtx_data_arrays
+from mock_data.expression.r_format.models import r_gene_models
+from mock_data.expression.r_format.data_arrays import r_data_arrays
 from mock_gcp import mock_storage_client, mock_storage_blob
->>>>>>> d251216b
+
 
 sys.path.append("../ingest")
 from ingest_pipeline import (
@@ -80,7 +76,7 @@
     self.load_kwargs = kwargs
 
 
-def mock_load_genes(self, *args, **kwargs):
+def mock_load_genes(self, documents, collection_name):
     """Enables overwriting normal function with this placeholder.
     Returning the arguments enables tests to verify that the code invokes
     this method with expected argument values.
@@ -92,8 +88,8 @@
     unlike here where we merely give a way to verify loading-code *inputs*.
     Doing so via integration tests will isolate us from implementation changes.
     """
-    self.gene_docs = args[0]
-    self.data_array_docs = args[1]
+    self.documents = documents
+    self.collection_name = collection_name
 
 
 # Mock method that writes to database
@@ -163,17 +159,18 @@
             "dense",
         ]
         ingest = self.execute_ingest(args)[0]
-        models = ingest.expression_ingestor.gene_docs
-        actual_data_arrays = ingest.expression_ingestor.data_array_docs
+        models = ingest.expression_ingestor.documents
         # print(models)
-        for model in models:
-            # Ensure that 'ObjectID' in model is removed
-            del model["_id"]
-            # Verify gene model looks as expected
-            self.assertEqual(model, gene_models[model["name"]])
-        for actual_data_array in actual_data_arrays:
-            del actual_data_array["linear_data_id"]
-            self.assertEqual(actual_data_array, data_arrays[actual_data_array["name"]])
+        if ingest.expression_ingestor.collection_name == GeneExpression.COLLECTION_NAME:
+            for model in models:
+                # Ensure that 'ObjectID' in model is removed
+                del model["_id"]
+                # Verify gene model looks as expected
+                self.assertEqual(model, dense_19_100k_gene_models[model["name"]])
+        else:
+            for model in models:
+                del model["linear_data_id"]
+                self.assertEqual(model, dense_19_100k_data_arrays[model["name"]])
 
     @patch(
         "expression_files.expression_files.GeneExpression.check_unique_cells",
@@ -205,17 +202,18 @@
             "dense",
         ]
         ingest = self.execute_ingest(args)[0]
-
-        models = ingest.expression_ingestor.gene_docs
-        actual_data_arrays = ingest.expression_ingestor.data_array_docs
-        for model in models:
-            # Ensure that 'ObjectID' in model is removed
-            del model["_id"]
-            self.assertEqual(model, gene_models[model["name"]])
+        models = ingest.expression_ingestor.documents
         # print(models)
-        for actual_data_array in actual_data_arrays:
-            del actual_data_array["linear_data_id"]
-            self.assertEqual(actual_data_array, data_arrays[actual_data_array["name"]])
+        if ingest.expression_ingestor.collection_name == GeneExpression.COLLECTION_NAME:
+            for model in models:
+                # Ensure that 'ObjectID' in model is removed
+                del model["_id"]
+                # Verify gene model looks as expected
+                self.assertEqual(model, dense_19_100k_gene_models[model["name"]])
+        else:
+            for model in models:
+                del model["linear_data_id"]
+                self.assertEqual(model, dense_19_100k_data_arrays[model["name"]])
 
     @patch(
         "expression_files.expression_files.GeneExpression.check_unique_cells",
@@ -248,11 +246,13 @@
             "dense",
         ]
         ingest = self.execute_ingest(args)[0]
-        models = ingest.expression_ingestor.gene_docs
-        for model in models:
-            # Ensure that 'ObjectID' in model is removed
-            del model["_id"]
-            self.assertEqual(model, gene_models[model["name"]])
+        models = ingest.expression_ingestor.documents
+        if ingest.expression_ingestor.collection_name == GeneExpression.COLLECTION_NAME:
+            for model in models:
+                # Ensure that 'ObjectID' in model is removed
+                del model["_id"]
+                # Verify gene model looks as expected
+                self.assertEqual(model, dense_19_100k_gene_models[model["name"]])
 
     def test_empty_dense_file(self):
         """Ingest Pipeline should fail gracefully when an empty file is given
@@ -278,6 +278,41 @@
             "../tests/data/empty_file.txt",
             "--matrix-file-type",
             "dense",
+        ]
+        ingest, arguments, status, status_cell_metadata = self.execute_ingest(args)
+
+        with self.assertRaises(SystemExit) as cm:
+            exit_pipeline(ingest, status, status_cell_metadata, arguments)
+        self.assertEqual(cm.exception.code, 1)
+
+    def test_empty_mtx_file(self):
+        """Ingest Pipeline should fail gracefully when an empty file is given
+        """
+
+        args = [
+            "--study-id",
+            "5d276a50421aa9117c982845",
+            "--study-file-id",
+            "5dd5ae25421aa910a723a337",
+            "ingest_expression",
+            "--taxon-name",
+            "Homo sapiens",
+            "--taxon-common-name",
+            "human",
+            "--ncbi-taxid",
+            "9606",
+            "--genome-assembly-accession",
+            "GCA_000001405.15",
+            "--genome-annotation",
+            "Ensembl 94",
+            "--matrix-file",
+            "../tests/data/AB_toy_data_toy.matrix.mtx",
+            "--matrix-file-type",
+            "mtx",
+            "--gene-file",
+            "../tests/data/empty_file.txt",
+            "--barcode-file",
+            "../tests/data/AB_toy_data_toy.barcodes.tsv",
         ]
         ingest, arguments, status, status_cell_metadata = self.execute_ingest(args)
 
@@ -320,17 +355,20 @@
             "../tests/data/AB_toy_data_toy.barcodes.tsv",
         ]
         ingest = self.execute_ingest(args)[0]
-        models = ingest.expression_ingestor.gene_docs
+        models = ingest.expression_ingestor.documents
         print(f"actual model is: {models}")
-        for model in models:
-            # Ensure that 'ObjectID' in model is removed
-            del model["_id"]
-            self.assertEqual(model, expected_model[model["name"]])
-        for actual_data_array in actual_data_arrays:
-            data_array_name = actual_data_array["name"]
-            del actual_data_array["linear_data_id"]
-            del data_arrays[data_array_name]["linear_data_id"]
-            self.assertEqual(actual_data_array, data_arrays[data_array_name])
+        if ingest.expression_ingestor.collection_name == GeneExpression.COLLECTION_NAME:
+            for model in models:
+                # Ensure that 'ObjectID' in model is removed
+                del model["_id"]
+            self.assertEqual(model, mtx_gene_models[model["name"]])
+        else:
+            for model in models:
+                data_array_name = model["name"]
+                # Ensure that 'ObjectID' in model is remove
+                del model["linear_data_id"]
+                del mtx_data_arrays[data_array_name]["linear_data_id"]
+                self.assertEqual(model, mtx_data_arrays[data_array_name])
 
     @patch(
         "expression_files.expression_files.GeneExpression.check_unique_cells",
@@ -367,17 +405,19 @@
         ]
 
         ingest = self.execute_ingest(args)[0]
-        models = ingest.expression_ingestor.gene_docs
-        print(f"actual model is: {models}")
-        for model in models:
-            # Ensure that 'ObjectID' in model is removed
-            del model["_id"]
-            self.assertEqual(model, expected_model[model["name"]])
-        for actual_data_array in actual_data_arrays:
-            data_array_name = actual_data_array["name"]
-            del actual_data_array["linear_data_id"]
-            del data_arrays[data_array_name]["linear_data_id"]
-            self.assertEqual(actual_data_array, data_arrays[data_array_name])
+        models = ingest.expression_ingestor.documents
+        if ingest.expression_ingestor.collection_name == GeneExpression.COLLECTION_NAME:
+            for model in models:
+                # Ensure that 'ObjectID' in model is removed
+                del model["_id"]
+            self.assertEqual(model, mtx_gene_models[model["name"]])
+        else:
+            for model in models:
+                data_array_name = model["name"]
+                # Ensure that 'ObjectID' in model is remove
+                del model["linear_data_id"]
+                del mtx_data_arrays[data_array_name]["linear_data_id"]
+                self.assertEqual(model, mtx_data_arrays[data_array_name])
 
     @patch(
         "expression_files.expression_files.GeneExpression.check_unique_cells",
@@ -423,13 +463,23 @@
             "5dd5ae25421aa910a723a337",
             "ingest_expression",
             "--matrix-file",
-            "../tests/data/expression_matrix_bad_missing_keyword.txt",
+            "../tests/data/r_format_text.txt",
             "--matrix-file-type",
             "dense",
         ]
-        with self.assertRaises(SystemExit) as cm:
-            self.execute_ingest(args)
-        not self.assertEqual(cm.exception.code, 0)
+        ingest = self.execute_ingest(args)[0]
+        models = ingest.expression_ingestor.documents
+        # print(models)
+        if ingest.expression_ingestor.collection_name == GeneExpression.COLLECTION_NAME:
+            for model in models:
+                # Ensure that 'ObjectID' in model is removed
+                del model["_id"]
+                # Verify gene model looks as expected
+                self.assertEqual(model, r_gene_models[model["name"]])
+        else:
+            for model in models:
+                del model["linear_data_id"]
+                self.assertEqual(model, r_data_arrays[model["name"]])
 
     def test_good_metadata_file(self):
         """Ingest Pipeline should succeed for properly formatted metadata file
