"""Integration tests for Ingest Pipeline; isolated tests for observable output

These tests verify that various matrix file types can be extracted and
transformed, as expected by code that loads transformed data into Firestore.

Mocks are used for test speed and isolation.

PREREQUISITE
Spin up Python 3.6 virtualenv, install Python dependencies in requirements.txt
Also, before "EXAMPLES" commands, run `cd tests`.

EXAMPLES

# Run all tests
pytest

# Run tests with names containing the string "dense"
pytest -k "dense"

# Run all tests in a manner that shows any print() statements
python3 test_ingest.py

# Run all tests, using multiple CPUs
# Details: https://pypi.org/project/pytest-xdist/
pytest -n auto

# Run all tests, show code coverage metrics
# For explanation of coverage report, see:
# https://coverage.readthedocs.io/en/v4.5.x/branch.html
coverage run --branch test_ingest.py; coverage report -m --include *scp-ingest-pipeline/ingest*

"""
import ast
from glob import glob
import sys
import unittest
from unittest.mock import patch

from gcp_mocks import *

sys.path.append('../ingest')
from ingest_pipeline import *


def mock_load_expression_data(self, *args, **kwargs):
    """Enables overwriting normal function with this placeholder.
    Returning the arguments enables tests to verify that the code invokes
    this method with expected argument values.

    TODO:
    Use Google's official Firestore mock,
    https://github.com/googleapis/google-cloud-ruby/blob/master/google-cloud-firestore/EMULATOR.md#google-cloud-firestore-emulator

    This will enable us to also verify (and thus cover) loading code *outputs*,
    unlike here where we merely give a way to verify loading code *inputs*.
    Doing so via integration tests will isolate us from implementation changes.
    """
    self.load_expression_data_args = args
    self.load_expression_data_kwargs = kwargs


def get_nth_gene_models(n, models, mock_dir):
    """Return Nth actual and expected gene models, using actual and mock data
    """
    # TODO: Dense loads models as a `list`, Mtx loads models as a `dict_values`
    # It seems both would ideally load using the same type.  Reconcile.
    if isinstance(models, list):
        # For Dense
        actual_model = models[n].__dict__
    else:
        # For Mtx
        actual_model = list(models)[n].__dict__

    # Uncomment to print out new baseline data
    # Process to update baselines is manual: copy and paste it into new file
    # TODO: Automate when reasonable
    # print('actual_model')
    # print(actual_model)

    with open(f'mock_data/{mock_dir}/gene_model_{n}.txt') as f:
        # Create a dictionary from the string-literal mock
        expected_model = ast.literal_eval(f.read())

    return actual_model, expected_model


# Mock method that loads data to Firestore
IngestPipeline.load_expression_data = mock_load_expression_data


class IngestTestCase(unittest.TestCase):
    @patch('google.cloud.storage.Blob', side_effect=mock_storage_blob)
    @patch('google.cloud.storage.Client', side_effect=mock_storage_client)
    @patch('google.cloud.firestore.Client', side_effect=mock_firestore_client)
    def setup_ingest(
        self, args, mock_firestore_client, mock_storage_client, mock_storage_blob
    ):
        args_list = args.split(' ')
        parsed_args = create_parser().parse_args(args_list)
        validate_arguments(parsed_args)
        arguments = vars(parsed_args)

        ingest = IngestPipeline(**arguments)

        if 'matrix_file' in arguments:
            ingest.ingest_expression()
        elif 'cell_metadata_file' in arguments:
            ingest.ingest_cell_metadata()
        elif 'cluster_file' in arguments:
            ingest.ingest_cluster()

        return ingest

    def test_ingest_dense_matrix(self):
        """Ingest Pipeline should extract and transform dense matrices
        """

        args = (
            'ingest_expression '
            '--matrix-file gs://fake-bucket/tests/data/dense_matrix_19_genes_100k_cells.txt '
            '--matrix-file-type dense'
        )
        ingest = self.setup_ingest(args)

        models = ingest.load_expression_data_args[0]

        # Verify that 19 gene models were passed into load method
        num_models = len(models)
        expected_num_models = 19
        self.assertEqual(num_models, expected_num_models)

        # Verify that the first gene model looks as expected
        mock_dir = 'dense_matrix_19_genes_100k_cells_txt'
        model, expected_model = get_nth_gene_models(0, models, mock_dir)

        # Adjust for change needed per mock
        expected_source_file_name = (
            'gs://fake-bucket/tests/data/dense_matrix_19_genes_100k_cells.txt'
        )
        actual_source_file_name = model['source_file_name'][
            0
        ]  # Why does app code make this a tuple?
        self.assertEqual(actual_source_file_name, expected_source_file_name)

        model['source_file_name'] = (
            '/tests/data/dense_matrix_19_genes_100k_cells.txt',
        )  # Why does app code make this a tuple?
        model['subdocument'][
            'source_file_name'
        ] = '/tests/data/dense_matrix_19_genes_100k_cells.txt'

        self.assertEqual(model, expected_model)

    def test_ingest_missing_file(self):
        """Ingest Pipeline should throw error for missing file
        """

        args = (
            'ingest_expression '
            '--matrix-file gs://fake-bucket/remote-matrix-file-does-not-exist.txt '
            '--matrix-file-type dense'
        )

        self.assertRaises(OSError, self.setup_ingest, args)

    def test_ingest_local_dense_matrix(self):
        """Ingest Pipeline should extract and transform local dense matrices
        """

        args = (
            'ingest_expression '
            '--matrix-file ../tests/data/dense_matrix_19_genes_100k_cells.txt '
            '--matrix-file-type dense'
        )
        ingest = self.setup_ingest(args)

        models = ingest.load_expression_data_args[0]

        # Verify that 19 gene models were passed into load method
        num_models = len(models)
        expected_num_models = 19
        self.assertEqual(num_models, expected_num_models)

        # Verify that the first gene model looks as expected
        mock_dir = 'dense_matrix_19_genes_100k_cells_txt'
        model, expected_model = get_nth_gene_models(0, models, mock_dir)

        self.assertEqual(model, expected_model)

    def test_ingest_missing_local_file(self):
        """Ingest Pipeline should throw error for missing local file
        """

        args = (
            'ingest_expression '
            '--matrix-file /this/file/does/not_exist.txt '
            '--matrix-file-type dense'
        )

        self.assertRaises(OSError, self.setup_ingest, args)

    def test_ingest_mtx_matrix(self):
        """Ingest Pipeline should extract and transform MTX matrix bundles
        """

        args = (
            'ingest_expression '
            '--matrix-file ../tests/data/matrix.mtx '
            '--matrix-file-type mtx '
            '--gene-file ../tests/data/genes.tsv '
            '--barcode-file ../tests/data/barcodes.tsv'
        )
        ingest = self.setup_ingest(args)

        models = ingest.load_expression_data_args[0]

        # Verify that 25 gene models were passed into load method
        num_models = len(models)
        expected_num_models = 25
        self.assertEqual(num_models, expected_num_models)

        # Verify that the first gene model looks as expected
        mock_dir = 'matrix_mtx'
        model, expected_model = get_nth_gene_models(0, models, mock_dir)
        self.assertEqual(model, expected_model)

    def test_mtx_bundle_argument_validation(self):
        """Omitting --gene-file and --barcode-file in MTX ingest should error
        """

<<<<<<< HEAD
        args = [
            '--study-id',
            'SCP1',
            '--study-file-id',
            '1234abc',
            'ingest_expression',
            '--taxon-name',
            'Homo sapiens',
            '--taxon-common-name',
            'human',
            '--ncbi-taxid',
            '9606',
            '--genome-assembly-accession',
            'GCA_000001405.15',
            '--genome-annotation',
            'Ensembl 94',
            '--matrix-file',
            '../tests/data/matrix.mtx',
            '--matrix-file-type',
            'mtx',
        ]
=======
        args = (
            'ingest_expression '
            '--matrix-file ../tests/data/matrix.mtx '
            '--matrix-file-type mtx'
        )
>>>>>>> 208ed36f

        self.assertRaises(ValueError, self.setup_ingest, args)


if __name__ == '__main__':
    unittest.main()<|MERGE_RESOLUTION|>--- conflicted
+++ resolved
@@ -3,43 +3,40 @@
 These tests verify that various matrix file types can be extracted and
 transformed, as expected by code that loads transformed data into Firestore.
 
-Mocks are used for test speed and isolation.
+Test doubles are used for test speed and isolation.
 
 PREREQUISITE
 Spin up Python 3.6 virtualenv, install Python dependencies in requirements.txt
-Also, before "EXAMPLES" commands, run `cd tests`.
+Also, before 'EXAMPLES' commands, run `cd tests`.
 
 EXAMPLES
 
 # Run all tests
 pytest
 
-# Run tests with names containing the string "dense"
-pytest -k "dense"
+# Run tests with names containing the string 'dense'
+pytest -ks 'dense'
 
 # Run all tests in a manner that shows any print() statements
-python3 test_ingest.py
+pytest -s
 
 # Run all tests, using multiple CPUs
 # Details: https://pypi.org/project/pytest-xdist/
-pytest -n auto
+pytest -ns auto
 
 # Run all tests, show code coverage metrics
-# For explanation of coverage report, see:
-# https://coverage.readthedocs.io/en/v4.5.x/branch.html
-coverage run --branch test_ingest.py; coverage report -m --include *scp-ingest-pipeline/ingest*
+pytest --cov=../ingest/
 
 """
 import ast
-from glob import glob
 import sys
 import unittest
 from unittest.mock import patch
 
-from gcp_mocks import *
+from gcp_mocks import mock_storage_client, mock_storage_blob, mock_firestore_client
 
 sys.path.append('../ingest')
-from ingest_pipeline import *
+from ingest_pipeline import create_parser, validate_arguments, IngestPipeline
 
 
 def mock_load_expression_data(self, *args, **kwargs):
@@ -48,15 +45,18 @@
     this method with expected argument values.
 
     TODO:
-    Use Google's official Firestore mock,
-    https://github.com/googleapis/google-cloud-ruby/blob/master/google-cloud-firestore/EMULATOR.md#google-cloud-firestore-emulator
-
-    This will enable us to also verify (and thus cover) loading code *outputs*,
-    unlike here where we merely give a way to verify loading code *inputs*.
+    Use more realistic MongoDB mock
+
+    This will enable us to also verify (and thus cover) loading-code *outputs*,
+    unlike here where we merely give a way to verify loading-code *inputs*.
     Doing so via integration tests will isolate us from implementation changes.
     """
     self.load_expression_data_args = args
     self.load_expression_data_kwargs = kwargs
+
+
+# Mock method that writes to database
+IngestPipeline.load_expression_data = mock_load_expression_data
 
 
 def get_nth_gene_models(n, models, mock_dir):
@@ -74,18 +74,13 @@
     # Uncomment to print out new baseline data
     # Process to update baselines is manual: copy and paste it into new file
     # TODO: Automate when reasonable
-    # print('actual_model')
-    # print(actual_model)
+    # print(f'actual_model: {actual_model}')
 
     with open(f'mock_data/{mock_dir}/gene_model_{n}.txt') as f:
         # Create a dictionary from the string-literal mock
         expected_model = ast.literal_eval(f.read())
 
     return actual_model, expected_model
-
-
-# Mock method that loads data to Firestore
-IngestPipeline.load_expression_data = mock_load_expression_data
 
 
 class IngestTestCase(unittest.TestCase):
@@ -93,10 +88,12 @@
     @patch('google.cloud.storage.Client', side_effect=mock_storage_client)
     @patch('google.cloud.firestore.Client', side_effect=mock_firestore_client)
     def setup_ingest(
-        self, args, mock_firestore_client, mock_storage_client, mock_storage_blob
+        self, args, mock_storage_client, mock_storage_blob, mock_firestore_client
     ):
-        args_list = args.split(' ')
-        parsed_args = create_parser().parse_args(args_list)
+
+        self.maxDiff = None
+
+        parsed_args = create_parser().parse_args(args)
         validate_arguments(parsed_args)
         arguments = vars(parsed_args)
 
@@ -104,62 +101,80 @@
 
         if 'matrix_file' in arguments:
             ingest.ingest_expression()
-        elif 'cell_metadata_file' in arguments:
-            ingest.ingest_cell_metadata()
-        elif 'cluster_file' in arguments:
-            ingest.ingest_cluster()
-
+        elif 'ingest_cell_metadata' in arguments:
+            if arguments['ingest_cell_metadata']:
+                ingest.ingest_cell_metadata()
+        elif 'ingest_cluster' in arguments:
+            if arguments['ingest_cluster']:
+                ingest.ingest_cluster()
+        elif 'subsample' in arguments:
+            if arguments['subsample']:
+                ingest.subsample()
         return ingest
 
     def test_ingest_dense_matrix(self):
-        """Ingest Pipeline should extract and transform dense matrices
-        """
-
-        args = (
-            'ingest_expression '
-            '--matrix-file gs://fake-bucket/tests/data/dense_matrix_19_genes_100k_cells.txt '
-            '--matrix-file-type dense'
-        )
+        """Ingest Pipeline should extract, transform, and load dense matrices
+        """
+
+        args = [
+            '--study-id',
+            '5d276a50421aa9117c982845',
+            '--study-file-id',
+            '1234abc',
+            'ingest_expression',
+            '--taxon-name',
+            'Homo sapiens',
+            '--taxon-common-name',
+            'human',
+            '--ncbi-taxid',
+            '9606',
+            '--genome-assembly-accession',
+            'GCA_000001405.15',
+            '--genome-annotation',
+            'Ensembl 94',
+            '--matrix-file',
+            'gs://fake-bucket/tests/data/dense_matrix_19_genes_100k_cells.txt',
+            '--matrix-file-type',
+            'dense',
+        ]
         ingest = self.setup_ingest(args)
-
         models = ingest.load_expression_data_args[0]
 
         # Verify that 19 gene models were passed into load method
         num_models = len(models)
         expected_num_models = 19
         self.assertEqual(num_models, expected_num_models)
-
         # Verify that the first gene model looks as expected
         mock_dir = 'dense_matrix_19_genes_100k_cells_txt'
         model, expected_model = get_nth_gene_models(0, models, mock_dir)
 
-        # Adjust for change needed per mock
-        expected_source_file_name = (
-            'gs://fake-bucket/tests/data/dense_matrix_19_genes_100k_cells.txt'
-        )
-        actual_source_file_name = model['source_file_name'][
-            0
-        ]  # Why does app code make this a tuple?
-        self.assertEqual(actual_source_file_name, expected_source_file_name)
-
-        model['source_file_name'] = (
-            '/tests/data/dense_matrix_19_genes_100k_cells.txt',
-        )  # Why does app code make this a tuple?
-        model['subdocument'][
-            'source_file_name'
-        ] = '/tests/data/dense_matrix_19_genes_100k_cells.txt'
-
         self.assertEqual(model, expected_model)
 
     def test_ingest_missing_file(self):
         """Ingest Pipeline should throw error for missing file
         """
 
-        args = (
-            'ingest_expression '
-            '--matrix-file gs://fake-bucket/remote-matrix-file-does-not-exist.txt '
-            '--matrix-file-type dense'
-        )
+        args = [
+            '--study-id',
+            '5d276a50421aa9117c982845',
+            '--study-file-id',
+            '1234abc',
+            'ingest_expression',
+            '--taxon-name',
+            'Homo sapiens',
+            '--taxon-common-name',
+            'human',
+            '--ncbi-taxid',
+            '9606',
+            '--genome-assembly-accession',
+            'GCA_000001405.15',
+            '--genome-annotation',
+            'Ensembl 94',
+            '--matrix-file',
+            'gs://fake-bucket/remote-matrix-file-does-not-exist.txt',
+            '--matrix-file-type',
+            'dense',
+        ]
 
         self.assertRaises(OSError, self.setup_ingest, args)
 
@@ -167,11 +182,27 @@
         """Ingest Pipeline should extract and transform local dense matrices
         """
 
-        args = (
-            'ingest_expression '
-            '--matrix-file ../tests/data/dense_matrix_19_genes_100k_cells.txt '
-            '--matrix-file-type dense'
-        )
+        args = [
+            '--study-id',
+            '5d276a50421aa9117c982845',
+            '--study-file-id',
+            '1234abc',
+            'ingest_expression',
+            '--taxon-name',
+            'Homo sapiens',
+            '--taxon-common-name',
+            'human',
+            '--ncbi-taxid',
+            '9606',
+            '--genome-assembly-accession',
+            'GCA_000001405.15',
+            '--genome-annotation',
+            'Ensembl 94',
+            '--matrix-file',
+            '../tests/data/dense_matrix_19_genes_100k_cells.txt',
+            '--matrix-file-type',
+            'dense',
+        ]
         ingest = self.setup_ingest(args)
 
         models = ingest.load_expression_data_args[0]
@@ -187,15 +218,72 @@
 
         self.assertEqual(model, expected_model)
 
+    def test_ingest_local_compressed_dense_matrix(self):
+        """Ingest Pipeline should extract and transform local dense matrices
+            from compressed file in the same manner as uncompressed file
+        """
+
+        args = [
+            '--study-id',
+            '5d276a50421aa9117c982845',
+            '--study-file-id',
+            '1234abc',
+            'ingest_expression',
+            '--taxon-name',
+            'Homo sapiens',
+            '--taxon-common-name',
+            'human',
+            '--ncbi-taxid',
+            '9606',
+            '--genome-assembly-accession',
+            'GCA_000001405.15',
+            '--genome-annotation',
+            'Ensembl 94',
+            '--matrix-file',
+            '../tests/data/dense_matrix_19_genes_100k_cells.txt.gz',
+            '--matrix-file-type',
+            'dense',
+        ]
+        ingest = self.setup_ingest(args)
+
+        models = ingest.load_expression_data_args[0]
+
+        # Verify that 19 gene models were passed into load method
+        num_models = len(models)
+        expected_num_models = 19
+        self.assertEqual(num_models, expected_num_models)
+
+        # Verify that the first gene model looks as expected
+        mock_dir = 'dense_matrix_19_genes_100k_cells_txt'
+        model, expected_model = get_nth_gene_models(0, models, mock_dir)
+
+        self.assertEqual(model, expected_model)
+
     def test_ingest_missing_local_file(self):
         """Ingest Pipeline should throw error for missing local file
         """
 
-        args = (
-            'ingest_expression '
-            '--matrix-file /this/file/does/not_exist.txt '
-            '--matrix-file-type dense'
-        )
+        args = [
+            '--study-id',
+            '5d276a50421aa9117c982845',
+            '--study-file-id',
+            '1234abc',
+            'ingest_expression',
+            '--taxon-name',
+            'Homo sapiens',
+            '--taxon-common-name',
+            'human',
+            '--ncbi-taxid',
+            '9606',
+            '--genome-assembly-accession',
+            'GCA_000001405.15',
+            '--genome-annotation',
+            'Ensembl 94',
+            '--matrix-file',
+            '--matrix-file /this/file/does/not_exist.txt',
+            '--matrix-file-type',
+            'dense',
+        ]
 
         self.assertRaises(OSError, self.setup_ingest, args)
 
@@ -203,13 +291,31 @@
         """Ingest Pipeline should extract and transform MTX matrix bundles
         """
 
-        args = (
-            'ingest_expression '
-            '--matrix-file ../tests/data/matrix.mtx '
-            '--matrix-file-type mtx '
-            '--gene-file ../tests/data/genes.tsv '
-            '--barcode-file ../tests/data/barcodes.tsv'
-        )
+        args = [
+            '--study-id',
+            '5d276a50421aa9117c982845',
+            '--study-file-id',
+            '1234abc',
+            'ingest_expression',
+            '--taxon-name',
+            'Homo sapiens',
+            '--taxon-common-name',
+            'human',
+            '--ncbi-taxid',
+            '9606',
+            '--genome-assembly-accession',
+            'GCA_000001405.15',
+            '--genome-annotation',
+            'Ensembl 94',
+            '--matrix-file',
+            '../tests/data/matrix.mtx',
+            '--matrix-file-type',
+            'mtx',
+            '--gene-file',
+            '../tests/data/genes.tsv',
+            '--barcode-file',
+            '../tests/data/barcodes.tsv',
+        ]
         ingest = self.setup_ingest(args)
 
         models = ingest.load_expression_data_args[0]
@@ -228,10 +334,9 @@
         """Omitting --gene-file and --barcode-file in MTX ingest should error
         """
 
-<<<<<<< HEAD
-        args = [
-            '--study-id',
-            'SCP1',
+        args = [
+            '--study-id',
+            '5d276a50421aa9117c982845',
             '--study-file-id',
             '1234abc',
             'ingest_expression',
@@ -250,15 +355,48 @@
             '--matrix-file-type',
             'mtx',
         ]
-=======
-        args = (
-            'ingest_expression '
-            '--matrix-file ../tests/data/matrix.mtx '
-            '--matrix-file-type mtx'
-        )
->>>>>>> 208ed36f
 
         self.assertRaises(ValueError, self.setup_ingest, args)
+
+    def test_ingest_loom(self):
+        """Ingest Pipeline should extract and transform loom files
+        """
+
+        args = [
+            '--study-id',
+            '5d276a50421aa9117c982845',
+            '--study-file-id',
+            '1234abc',
+            'ingest_expression',
+            '--taxon-name',
+            'Homo Sapiens',
+            '--taxon-common-name',
+            'human',
+            '--ncbi-taxid',
+            '9606',
+            '--genome-assembly-accession',
+            'GCA_000001405.15',
+            '--genome-annotation',
+            'Ensemble 94',
+            '--matrix-file',
+            '../tests/data/test_loom.loom',
+            '--matrix-file-type',
+            'loom',
+        ]
+
+        ingest = self.setup_ingest(args)
+
+        models = ingest.load_expression_data_args[0]
+
+        # Verify that 25 gene models were passed into load method
+        num_models = len(models)
+        expected_num_models = 10
+        self.assertEqual(num_models, expected_num_models)
+
+        # Verify that the first gene model looks as expected
+        mock_dir = 'loom'
+        model, expected_model = get_nth_gene_models(0, models, mock_dir)
+        self.assertEqual(model, expected_model)
 
 
 if __name__ == '__main__':
