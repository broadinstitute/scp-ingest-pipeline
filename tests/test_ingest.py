"""Integration tests for Ingest Pipeline; isolated tests for observable output

These tests verify that various matrix file types can be extracted and
transformed, as expected by code that loads transformed data into MongoDB.

Test doubles are used for test speed and isolation.

PREREQUISITE
Spin up Python 3.6 virtualenv, install Python dependencies in requirements.txt
Also, before 'EXAMPLES' commands, run `cd tests`.

EXAMPLES

# Run all tests
pytest

# Run all tests and see print() output
pytest -s

# Run only tests in test_ingest.py
pytest test_ingest.py

# Run only the test "test_good_metadata_file" in this test module
pytest test_ingest.py -k 'test_good_metadata_file' -s

# Run all tests, using multiple CPUs
# Details: https://pypi.org/project/pytest-xdist/
pytest -n auto -s

# Run all tests, show code coverage metrics
pytest --cov=../ingest/

"""
import ast
import sys
import unittest
from unittest.mock import patch
from bson.objectid import ObjectId
from mock_data.dense_matrix_19_genes_100k_cells_txt.gene_models_0 import gene_models
from mock_data.matrix_mtx.gene_model_0 import expected_model
from gcp_mocks import mock_storage_client, mock_storage_blob

sys.path.append('../ingest')
from ingest_pipeline import (
    create_parser,
    validate_arguments,
    IngestPipeline,
    exit_pipeline,
    run_ingest,
)
from expression_files.expression_files import GeneExpression
from expression_files.dense_ingestor import DenseIngestor

from expression_files.expression_files import GeneExpression
from expression_files.dense_ingestor import DenseIngestor

def mock_load(self, *args, **kwargs):
    """Enables overwriting normal function with this placeholder.
    Returning the arguments enables tests to verify that the code invokes
    this method with expected argument values.

    TODO:
    Integrate MongoDB emulator for faster, higher-coverage tests (SCP-2000)

    This will enable us to also verify (and thus cover) loading-code *outputs*,
    unlike here where we merely give a way to verify loading-code *inputs*.
    Doing so via integration tests will isolate us from implementation changes.
    """
    import pdb; pdb.set_trace()
    print(args[0])
    self.load_args = args[0]
    self.load_kwargs = kwargs

def mock_load_genes(self, *args, **kwargs):
    """Enables overwriting normal function with this placeholder.
    Returning the arguments enables tests to verify that the code invokes
    this method with expected argument values.

    TODO:
    Integrate MongoDB emulator for faster, higher-coverage tests (SCP-2000)

    This will enable us to also verify (and thus cover) loading-code *outputs*,
    unlike here where we merely give a way to verify loading-code *inputs*.
    Doing so via integration tests will isolate us from implementation changes.
    """
    print(args)
    self.gene_docs = args[0]
    self.data_arrary_docs = args[1]
    # self.load_args = args[0]
    # self.load_kwargs = kwargs

<<<<<<< HEAD
# Mock method that writes to database
GeneExpression.load = mock_load_genes
=======
# Mock method that writes to databaset
>>>>>>> 2bbf2c61
IngestPipeline.load = mock_load
DenseIngestor.insert= mock_load


def get_gene_model(mock_dir):
    """Return actual and expected gene model, using actual and mock data
    """

    with open(f'mock_data/{mock_dir}/gene_model_0.txt') as f:
        # Create a dictionary from the string-literal mock
        expected_model = ast.literal_eval(f.read())
        # convert strings to BSON ObjectIds
        study_id = ObjectId(expected_model['study_id'])
        study_file_id = ObjectId(expected_model['study_file_id'])
        expected_model['study_id'] = study_id
        expected_model['study_file_id'] = study_file_id

    return expected_model


class IngestTestCase(unittest.TestCase):
    @patch('google.cloud.storage.Blob', side_effect=mock_storage_blob)
    @patch('google.cloud.storage.Client', side_effect=mock_storage_client)
    def execute_ingest(self, args, mock_storage_client, mock_storage_blob):

        self.maxDiff = None

        parsed_args = create_parser().parse_args(args)
        validate_arguments(parsed_args)
        arguments = vars(parsed_args)

        ingest = IngestPipeline(**arguments)

        status, status_cell_metadata = run_ingest(ingest, arguments, parsed_args)

        return ingest, arguments, status, status_cell_metadata

    def test_ingest_dense_matrix(self):
        """Ingest Pipeline should extract, transform, and load dense matrices
        """
        args = [
            '--study-id',
            '5d276a50421aa9117c982845',
            '--study-file-id',
            '5dd5ae25421aa910a723a337',
            'ingest_expression',
            '--taxon-name',
            'Homo sapiens',
            '--taxon-common-name',
            'human',
            '--ncbi-taxid',
            '9606',
            '--genome-assembly-accession',
            'GCA_000001405.15',
            '--genome-annotation',
            'Ensembl 94',
            '--matrix-file',
            'gs://fake-bucket/tests/data/dense_matrix_19_genes_1000_cells.txt',
            '--matrix-file-type',
            'dense',
        ]
<<<<<<< HEAD
        ingest = self.setup_ingest(args)[0]
        models = ingest.expression_ingestor.gene_docs
        # print(models)
        for model in models:
            # Ensure that 'ObjectID' in model is removed
            del model['_id']
            # Verify gene model looks as expected
            self.assertEqual(model, gene_models[model['name']])
=======
        ingest = self.execute_ingest(args)[0]

        print(ingest.expression_ingestor.study_id)
        # for model in models:
        #     # Ensure that 'ObjectID' in model is removed
        #     del model['_id']
        #     self.assertEqual(model, gene_models[model['name']])
>>>>>>> 2bbf2c61
        # print(models)

        # Verify gene model looks as expected
        # mock_dir = 'dense_matrix_19_genes_100k_cells_txt'
        # expected_model = get_gene_model(mock_dir)

        # self.assertEqual(models, gene_models)
<<<<<<< HEAD

    def test_ingest_local_dense_matrix(self):
        """Ingest Pipeline should extract and transform local dense matrices
        """

        args = [
            '--study-id',
            '5d276a50421aa9117c982845',
            '--study-file-id',
            '5dd5ae25421aa910a723a337',
            'ingest_expression',
            '--taxon-name',
            'Homo sapiens',
            '--taxon-common-name',
            'human',
            '--ncbi-taxid',
            '9606',
            '--genome-assembly-accession',
            'GCA_000001405.15',
            '--genome-annotation',
            'Ensembl 94',
            '--matrix-file',
            '../tests/data/dense_matrix_19_genes_1000_cells.txt',
            '--matrix-file-type',
            'dense',
        ]
        ingest = self.setup_ingest(args)[0]

        models = ingest.expression_ingestor.gene_docs
        for model in models:
            # Ensure that 'ObjectID' in model is removed
            del model['_id']
            self.assertEqual(model, gene_models[model['name']])
        # print(models)

    def test_ingest_local_compressed_dense_matrix(self):
        """Ingest Pipeline should extract and transform local dense matrices
            from compressed file in the same manner as uncompressed file
        """

        args = [
            '--study-id',
            '5d276a50421aa9117c982845',
            '--study-file-id',
            '5dd5ae25421aa910a723a337',
            'ingest_expression',
            '--taxon-name',
            'Homo sapiens',
            '--taxon-common-name',
            'human',
            '--ncbi-taxid',
            '9606',
            '--genome-assembly-accession',
            'GCA_000001405.15',
            '--genome-annotation',
            'Ensembl 94',
            '--matrix-file',
            '../tests/data/dense_matrix_19_genes_100k_cells.txt.gz',
            '--matrix-file-type',
            'dense',
        ]
        ingest = self.setup_ingest(args)[0]

        models = ingest.expression_ingestor.gene_docs
        for model in models:
            # Ensure that 'ObjectID' in model is removed
            del model['_id']
            self.assertEqual(model, gene_models[model['name']])
=======
    #
    # def test_ingest_local_dense_matrix(self):
    #     """Ingest Pipeline should extract and transform local dense matrices
    #     """
    #
    #     args = [
    #         '--study-id',
    #         '5d276a50421aa9117c982845',
    #         '--study-file-id',
    #         '5dd5ae25421aa910a723a337',
    #         'ingest_expression',
    #         '--taxon-name',
    #         'Homo sapiens',
    #         '--taxon-common-name',
    #         'human',
    #         '--ncbi-taxid',
    #         '9606',
    #         '--genome-assembly-accession',
    #         'GCA_000001405.15',
    #         '--genome-annotation',
    #         'Ensembl 94',
    #         '--matrix-file',
    #         '../tests/data/dense_matrix_19_genes_1000_cells.txt',
    #         '--matrix-file-type',
    #         'dense',
    #     ]
    #     ingest = self.setup_ingest(args)[0]
    #
    #     models = ingest.load_args[0]
    #     for model in models:
    #         # Ensure that 'ObjectID' in model is removed
    #         del model['_id']
    #         self.assertEqual(model, gene_models[model['name']])
    #     # print(models)
    #
    # def test_ingest_local_compressed_dense_matrix(self):
    #     """Ingest Pipeline should extract and transform local dense matrices
    #         from compressed file in the same manner as uncompressed file
    #     """
    #
    #     args = [
    #         '--study-id',
    #         '5d276a50421aa9117c982845',
    #         '--study-file-id',
    #         '5dd5ae25421aa910a723a337',
    #         'ingest_expression',
    #         '--taxon-name',
    #         'Homo sapiens',
    #         '--taxon-common-name',
    #         'human',
    #         '--ncbi-taxid',
    #         '9606',
    #         '--genome-assembly-accession',
    #         'GCA_000001405.15',
    #         '--genome-annotation',
    #         'Ensembl 94',
    #         '--matrix-file',
    #         '../tests/data/dense_matrix_19_genes_100k_cells.txt.gz',
    #         '--matrix-file-type',
    #         'dense',
    #     ]
    #     ingest = self.setup_ingest(args)[0]
    #
    #     models = ingest.load_args[0]
    #     for model in models:
    #         # Ensure that 'ObjectID' in model is removed
    #         del model['_id']
    #         self.assertEqual(model, gene_models[model['name']])
>>>>>>> 2bbf2c61

    def test_ingest_mtx_matrix(self):
        """Ingest Pipeline should extract and transform MTX matrix bundles
        """

        args = [
            '--study-id',
            '5d276a50421aa9117c982845',
            '--study-file-id',
            '5dd5ae25421aa910a723a337',
            'ingest_expression',
            '--taxon-name',
            'Homo sapiens',
            '--taxon-common-name',
            'human',
            '--ncbi-taxid',
            '9606',
            '--genome-assembly-accession',
            'GCA_000001405.15',
            '--genome-annotation',
            'Ensembl 94',
            '--matrix-file',
            '../tests/data/AB_toy_data_toy.matrix.mtx',
            '--matrix-file-type',
            'mtx',
            '--gene-file',
            '../tests/data/AB_toy_data_toy.genes.tsv',
            '--barcode-file',
            '../tests/data/AB_toy_data_toy.barcodes.tsv',
        ]
        ingest = self.setup_ingest(args)[0]
        print(dir(ingest))
        models = ingest.load_args[0]
        for model in models:
            # Ensure that 'ObjectID' in model is removed
            del model['_id']
        # print(model)
        self.assertEqual(models, expected_model)

    def test_remote_mtx_bundles(self):
        """Ingest Pipeline should handle MTX matrix files fetched from bucket
        """

        args = [
            '--study-id',
            '5d276a50421aa9117c982845',
            '--study-file-id',
            '5dd5ae25421aa910a723a337',
            'ingest_expression',
            '--taxon-name',
            'Homo sapiens',
            '--taxon-common-name',
            'human',
            '--ncbi-taxid',
            '9606',
            '--genome-assembly-accession',
            'GCA_000001405.15',
            '--genome-annotation',
            'Ensembl 94',
            '--matrix-file',
            'gs://fake-bucket/tests/data/AB_toy_data_toy.matrix.mtx',
            '--matrix-file-type',
            'mtx',
            '--gene-file',
            'gs://fake-bucket/tests/data/AB_toy_data_toy.genes.tsv',
            '--barcode-file',
            'gs://fake-bucket/tests/data/AB_toy_data_toy.barcodes.tsv',
        ]
        ingest, arguments, status, status_cell_metadata =self.setup_ingest(args)
        print(ingest.load_args)
        # models = ingest.load_args[0]
        # print(models)
        # for model in models:
        #     # Ensure that 'ObjectID' in model is removed
        #     del model['_id']
        #     print(model)
        # # print(model)
        # self.assertEqual(models, expected_model)

    def test_mtx_bundle_argument_validation(self):
        """Omitting --gene-file and --barcode-file in MTX ingest should error
        """

        args = [
            '--study-id',
            '5d276a50421aa9117c982845',
            '--study-file-id',
            '5dd5ae25421aa910a723a337',
            'ingest_expression',
            '--taxon-name',
            'Homo sapiens',
            '--taxon-common-name',
            'human',
            '--ncbi-taxid',
            '9606',
            '--genome-assembly-accession',
            'GCA_000001405.15',
            '--genome-annotation',
            'Ensembl 94',
            '--matrix-file',
            '../tests/data/matrix.mtx',
            '--matrix-file-type',
            'mtx',
        ]

        self.assertRaises(ValueError, self.setup_ingest, args)

        # TODO: This test does not run.  De-indent and fix.
        def test_bad_format_dense(self):
            args = [
                '--study-id',
                '5d276a50421aa9117c982845',
                '--study-file-id',
                '5dd5ae25421aa910a723a337',
                'ingest_expression',
                '--matrix-file',
                '../tests/data/expression_matrix_bad_missing_keyword.txt',
                '--matrix-file-type',
                'dense',
            ]
            with self.assertRaises(SystemExit) as cm:
                self.setup_ingest(args)
            not self.assertEqual(cm.exception.code, 0)

    def test_good_metadata_file(self):
        """Ingest Pipeline should succeed for properly formatted metadata file
        """
        args = [
            '--study-id',
            '5d276a50421aa9117c982845',
            '--study-file-id',
            '5dd5ae25421aa910a723a337',
            'ingest_cell_metadata',
            '--cell-metadata-file',
            '../tests/data/metadata_example.txt',
            '--study-accession',
            'SCP123',
            '--ingest-cell-metadata',
        ]
        ingest, arguments, status, status_cell_metadata = self.setup_ingest(args)

        # TODO:
        # After integrating MongoDB emulator (SCP-2000), refactor this test to
        # verify that status is "0", not [None] as done below.  This peculiar
        # expected value is tested because we intercept the load() function,
        # because we lack a MongoDB emulator.
        self.assertEqual(len(status), 1)
        self.assertEqual(status[0], None)

    def test_bad_metadata_file(self):
        """Ingest Pipeline should not succeed for misformatted metadata file
        """
        args = [
            '--study-id',
            '5d276a50421aa9117c982845',
            '--study-file-id',
            '5dd5ae25421aa910a723a337',
            'ingest_cell_metadata',
            '--cell-metadata-file',
            '../tests/data/metadata_bad.txt',
            '--study-accession',
            'SCP123',
            '--ingest-cell-metadata',
        ]
        ingest, arguments, status, status_cell_metadata = self.setup_ingest(args)

        with self.assertRaises(SystemExit) as cm:
            exit_pipeline(ingest, status, status_cell_metadata, arguments)
        self.assertEqual(cm.exception.code, 1)

    def test_bad_metadata_file_contains_coordinates(self):
        """Ingest Pipeline should not succeed for metadata file containing
        coordinates
        """
        args = [
            '--study-id',
            '5d276a50421aa9117c982845',
            '--study-file-id',
            '5dd5ae25421aa910a723a337',
            'ingest_cell_metadata',
            '--cell-metadata-file',
            '../tests/data/metadata_bad_contains_coordinates.txt',
            '--study-accession',
            'SCP123',
            '--ingest-cell-metadata',
        ]
        ingest, arguments, status, status_cell_metadata = self.setup_ingest(args)

        with self.assertRaises(SystemExit) as cm:
            exit_pipeline(ingest, status, status_cell_metadata, arguments)
        self.assertEqual(cm.exception.code, 1)

    def test_good_cluster_file(self):
        """Ingest Pipeline should succeed for properly formatted cluster file
        """
        args = [
            '--study-id',
            '5d276a50421aa9117c982845',
            '--study-file-id',
            '5dd5ae25421aa910a723a337',
            'ingest_cluster',
            '--cluster-file',
            '../tests/data/cluster_example.txt',
            '--ingest-cluster',
            '--name',
            'cluster1',
        ]
        ingest, arguments, status, status_cell_metadata = self.setup_ingest(args)

        # TODO:
        # After integrating MongoDB emulator (SCP-2000), refactor this test to
        # verify that status is "0", not [None] as done below.  This peculiar
        # expected value is tested because we intercept the load() function,
        # because we lack a MongoDB emulator.
        self.assertEqual(len(status), 1)
        self.assertEqual(status[0], None)

    def test_bad_cluster_file(self):
        """Ingest Pipeline should fail for misformatted cluster file
        """
        args = [
            '--study-id',
            '5d276a50421aa9117c982845',
            '--study-file-id',
            '5dd5ae25421aa910a723a337',
            'ingest_cluster',
            '--cluster-file',
            '../tests/data/cluster_bad.txt',
            '--ingest-cluster',
            '--name',
            'cluster1',
        ]
        ingest, arguments, status, status_cell_metadata = self.setup_ingest(args)

        with self.assertRaises(SystemExit) as cm:
            exit_pipeline(ingest, status, status_cell_metadata, arguments)
        self.assertEqual(cm.exception.code, 1)

    def test_bad_cluster_missing_coordinate_file(self):
        """Ingest Pipeline should fail for missing coordinate in cluster file
        """
        args = [
            '--study-id',
            '5d276a50421aa9117c982845',
            '--study-file-id',
            '5dd5ae25421aa910a723a337',
            'ingest_cluster',
            '--cluster-file',
            '../tests/data/cluster_bad_missing_coordinate.txt',
            '--ingest-cluster',
            '--name',
            'cluster1',
        ]
        ingest, arguments, status, status_cell_metadata = self.setup_ingest(args)

        with self.assertRaises(SystemExit) as cm:
            exit_pipeline(ingest, status, status_cell_metadata, arguments)
        self.assertEqual(cm.exception.code, 1)

    # def test_ingest_loom(self):
    #     """Ingest Pipeline should extract and transform loom files
    #     """
    #
    #     args = [
    #         '--study-id',
    #         '5d276a50421aa9117c982845',
    #         '--study-file-id',
    #         '5dd5ae25421aa910a723a337',
    #         'ingest_expression',
    #         '--taxon-name',
    #         'Homo Sapiens',
    #         '--taxon-common-name',
    #         'human',
    #         '--ncbi-taxid',
    #         '9606',
    #         '--genome-assembly-accession',
    #         'GCA_000001405.15',
    #         '--genome-annotation',
    #         'Ensemble 94',
    #         '--matrix-file',
    #         '../tests/data/test_loom.loom',
    #         '--matrix-file-type',
    #         'loom',
    #     ]
    #
    #     ingest = self.setup_ingest(args)
    #
    #     model = ingest.load_args[0]
    #
    #     # Verify that 25 gene models were passed into load method
    #     num_models = len(models)
    #     expected_num_models = 10
    #     self.assertEqual(num_models, expected_num_models)
    #
    #     # Verify that the first gene model looks as expected
    #     mock_dir = 'loom'
    #     model, expected_model = get_nth_gene_models(0, models, mock_dir)
    #     self.assertEqual(model, expected_model)


if __name__ == '__main__':
    unittest.main()<|MERGE_RESOLUTION|>--- conflicted
+++ resolved
@@ -66,7 +66,6 @@
     unlike here where we merely give a way to verify loading-code *inputs*.
     Doing so via integration tests will isolate us from implementation changes.
     """
-    import pdb; pdb.set_trace()
     print(args[0])
     self.load_args = args[0]
     self.load_kwargs = kwargs
@@ -83,20 +82,12 @@
     unlike here where we merely give a way to verify loading-code *inputs*.
     Doing so via integration tests will isolate us from implementation changes.
     """
-    print(args)
     self.gene_docs = args[0]
     self.data_arrary_docs = args[1]
-    # self.load_args = args[0]
-    # self.load_kwargs = kwargs
-
-<<<<<<< HEAD
+
 # Mock method that writes to database
 GeneExpression.load = mock_load_genes
-=======
-# Mock method that writes to databaset
->>>>>>> 2bbf2c61
 IngestPipeline.load = mock_load
-DenseIngestor.insert= mock_load
 
 
 def get_gene_model(mock_dir):
@@ -118,6 +109,7 @@
 class IngestTestCase(unittest.TestCase):
     @patch('google.cloud.storage.Blob', side_effect=mock_storage_blob)
     @patch('google.cloud.storage.Client', side_effect=mock_storage_client)
+
     def execute_ingest(self, args, mock_storage_client, mock_storage_blob):
 
         self.maxDiff = None
@@ -156,8 +148,7 @@
             '--matrix-file-type',
             'dense',
         ]
-<<<<<<< HEAD
-        ingest = self.setup_ingest(args)[0]
+        ingest = self.execute_ingest(args)[0]
         models = ingest.expression_ingestor.gene_docs
         # print(models)
         for model in models:
@@ -165,23 +156,6 @@
             del model['_id']
             # Verify gene model looks as expected
             self.assertEqual(model, gene_models[model['name']])
-=======
-        ingest = self.execute_ingest(args)[0]
-
-        print(ingest.expression_ingestor.study_id)
-        # for model in models:
-        #     # Ensure that 'ObjectID' in model is removed
-        #     del model['_id']
-        #     self.assertEqual(model, gene_models[model['name']])
->>>>>>> 2bbf2c61
-        # print(models)
-
-        # Verify gene model looks as expected
-        # mock_dir = 'dense_matrix_19_genes_100k_cells_txt'
-        # expected_model = get_gene_model(mock_dir)
-
-        # self.assertEqual(models, gene_models)
-<<<<<<< HEAD
 
     def test_ingest_local_dense_matrix(self):
         """Ingest Pipeline should extract and transform local dense matrices
@@ -208,7 +182,7 @@
             '--matrix-file-type',
             'dense',
         ]
-        ingest = self.setup_ingest(args)[0]
+        ingest = self.execute_ingest(args)[0]
 
         models = ingest.expression_ingestor.gene_docs
         for model in models:
@@ -243,83 +217,13 @@
             '--matrix-file-type',
             'dense',
         ]
-        ingest = self.setup_ingest(args)[0]
+        ingest = self.execute_ingest(args)[0]
 
         models = ingest.expression_ingestor.gene_docs
         for model in models:
             # Ensure that 'ObjectID' in model is removed
             del model['_id']
             self.assertEqual(model, gene_models[model['name']])
-=======
-    #
-    # def test_ingest_local_dense_matrix(self):
-    #     """Ingest Pipeline should extract and transform local dense matrices
-    #     """
-    #
-    #     args = [
-    #         '--study-id',
-    #         '5d276a50421aa9117c982845',
-    #         '--study-file-id',
-    #         '5dd5ae25421aa910a723a337',
-    #         'ingest_expression',
-    #         '--taxon-name',
-    #         'Homo sapiens',
-    #         '--taxon-common-name',
-    #         'human',
-    #         '--ncbi-taxid',
-    #         '9606',
-    #         '--genome-assembly-accession',
-    #         'GCA_000001405.15',
-    #         '--genome-annotation',
-    #         'Ensembl 94',
-    #         '--matrix-file',
-    #         '../tests/data/dense_matrix_19_genes_1000_cells.txt',
-    #         '--matrix-file-type',
-    #         'dense',
-    #     ]
-    #     ingest = self.setup_ingest(args)[0]
-    #
-    #     models = ingest.load_args[0]
-    #     for model in models:
-    #         # Ensure that 'ObjectID' in model is removed
-    #         del model['_id']
-    #         self.assertEqual(model, gene_models[model['name']])
-    #     # print(models)
-    #
-    # def test_ingest_local_compressed_dense_matrix(self):
-    #     """Ingest Pipeline should extract and transform local dense matrices
-    #         from compressed file in the same manner as uncompressed file
-    #     """
-    #
-    #     args = [
-    #         '--study-id',
-    #         '5d276a50421aa9117c982845',
-    #         '--study-file-id',
-    #         '5dd5ae25421aa910a723a337',
-    #         'ingest_expression',
-    #         '--taxon-name',
-    #         'Homo sapiens',
-    #         '--taxon-common-name',
-    #         'human',
-    #         '--ncbi-taxid',
-    #         '9606',
-    #         '--genome-assembly-accession',
-    #         'GCA_000001405.15',
-    #         '--genome-annotation',
-    #         'Ensembl 94',
-    #         '--matrix-file',
-    #         '../tests/data/dense_matrix_19_genes_100k_cells.txt.gz',
-    #         '--matrix-file-type',
-    #         'dense',
-    #     ]
-    #     ingest = self.setup_ingest(args)[0]
-    #
-    #     models = ingest.load_args[0]
-    #     for model in models:
-    #         # Ensure that 'ObjectID' in model is removed
-    #         del model['_id']
-    #         self.assertEqual(model, gene_models[model['name']])
->>>>>>> 2bbf2c61
 
     def test_ingest_mtx_matrix(self):
         """Ingest Pipeline should extract and transform MTX matrix bundles
@@ -350,9 +254,8 @@
             '--barcode-file',
             '../tests/data/AB_toy_data_toy.barcodes.tsv',
         ]
-        ingest = self.setup_ingest(args)[0]
-        print(dir(ingest))
-        models = ingest.load_args[0]
+        ingest = self.execute_ingest(args)[0]
+        models = ingest.expression_ingestor.gene_docs
         for model in models:
             # Ensure that 'ObjectID' in model is removed
             del model['_id']
@@ -388,16 +291,13 @@
             '--barcode-file',
             'gs://fake-bucket/tests/data/AB_toy_data_toy.barcodes.tsv',
         ]
-        ingest, arguments, status, status_cell_metadata =self.setup_ingest(args)
-        print(ingest.load_args)
-        # models = ingest.load_args[0]
-        # print(models)
-        # for model in models:
-        #     # Ensure that 'ObjectID' in model is removed
-        #     del model['_id']
-        #     print(model)
-        # # print(model)
-        # self.assertEqual(models, expected_model)
+        ingest, arguments, status, status_cell_metadata =self.execute_ingest(args)
+        ingest = self.execute_ingest(args)[0]
+        models = ingest.expression_ingestor.gene_docs
+        for model in models:
+            # Ensure that 'ObjectID' in model is removed
+            del model['_id']
+        self.assertEqual(models, expected_model)
 
     def test_mtx_bundle_argument_validation(self):
         """Omitting --gene-file and --barcode-file in MTX ingest should error
@@ -425,7 +325,7 @@
             'mtx',
         ]
 
-        self.assertRaises(ValueError, self.setup_ingest, args)
+        self.assertRaises(ValueError, self.execute_ingest, args)
 
         # TODO: This test does not run.  De-indent and fix.
         def test_bad_format_dense(self):
@@ -441,7 +341,7 @@
                 'dense',
             ]
             with self.assertRaises(SystemExit) as cm:
-                self.setup_ingest(args)
+                self.execute_ingest(args)
             not self.assertEqual(cm.exception.code, 0)
 
     def test_good_metadata_file(self):
@@ -459,7 +359,7 @@
             'SCP123',
             '--ingest-cell-metadata',
         ]
-        ingest, arguments, status, status_cell_metadata = self.setup_ingest(args)
+        ingest, arguments, status, status_cell_metadata = self.execute_ingest(args)
 
         # TODO:
         # After integrating MongoDB emulator (SCP-2000), refactor this test to
@@ -484,7 +384,7 @@
             'SCP123',
             '--ingest-cell-metadata',
         ]
-        ingest, arguments, status, status_cell_metadata = self.setup_ingest(args)
+        ingest, arguments, status, status_cell_metadata = self.execute_ingest(args)
 
         with self.assertRaises(SystemExit) as cm:
             exit_pipeline(ingest, status, status_cell_metadata, arguments)
@@ -506,7 +406,7 @@
             'SCP123',
             '--ingest-cell-metadata',
         ]
-        ingest, arguments, status, status_cell_metadata = self.setup_ingest(args)
+        ingest, arguments, status, status_cell_metadata = self.execute_ingest(args)
 
         with self.assertRaises(SystemExit) as cm:
             exit_pipeline(ingest, status, status_cell_metadata, arguments)
@@ -527,7 +427,7 @@
             '--name',
             'cluster1',
         ]
-        ingest, arguments, status, status_cell_metadata = self.setup_ingest(args)
+        ingest, arguments, status, status_cell_metadata = self.execute_ingest(args)
 
         # TODO:
         # After integrating MongoDB emulator (SCP-2000), refactor this test to
@@ -552,7 +452,7 @@
             '--name',
             'cluster1',
         ]
-        ingest, arguments, status, status_cell_metadata = self.setup_ingest(args)
+        ingest, arguments, status, status_cell_metadata = self.execute_ingest(args)
 
         with self.assertRaises(SystemExit) as cm:
             exit_pipeline(ingest, status, status_cell_metadata, arguments)
@@ -573,7 +473,7 @@
             '--name',
             'cluster1',
         ]
-        ingest, arguments, status, status_cell_metadata = self.setup_ingest(args)
+        ingest, arguments, status, status_cell_metadata = self.execute_ingest(args)
 
         with self.assertRaises(SystemExit) as cm:
             exit_pipeline(ingest, status, status_cell_metadata, arguments)
@@ -605,7 +505,7 @@
     #         'loom',
     #     ]
     #
-    #     ingest = self.setup_ingest(args)
+    #     ingest = self.execute_ingest(args)
     #
     #     model = ingest.load_args[0]
     #
