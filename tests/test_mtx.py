"""Test test_mtx.py

These tests verify:
    - execute_ingest calls proper functions
    - self.genes and self.cells are set properly in
        extract_feature_barcode_matrices()
"""
import unittest
import sys
from unittest.mock import patch, MagicMock, PropertyMock
from bson.objectid import ObjectId

from test_expression_files import mock_load_genes_batched, mock_expression_load


sys.path.append("../ingest")
from expression_files.mtx import MTXIngestor
from expression_files.expression_files import GeneExpression


class TestMTXIngestor(unittest.TestCase):
    GeneExpression.load = mock_expression_load

    def test_get_features(self):
        single_column = "0610007P14Rik"
        self.assertEqual(
            MTXIngestor.get_features(single_column), ("0610007P14Rik", "0610007P14Rik")
        )
        two_columns = "ENSMUSG00000051951\tXkr4"
        self.assertEqual(
            MTXIngestor.get_features(two_columns), ("ENSMUSG00000051951", "Xkr4")
        )

    def test_check_bundle(self):
        mtx_dimensions = [5, 4, 50]
        expected_genes = mtx_dimensions[0]
        expected_barcodes = mtx_dimensions[1]
        genes = [1, 2, 3, 4, 5]
        barcodes = ["cell0", "cell1", "cell3", "cell4"]
        self.assertTrue(MTXIngestor.check_bundle(barcodes, genes, mtx_dimensions))

        gene_short = [1, 2, 3, 4]
        with self.assertRaises(ValueError) as cm:
            MTXIngestor.check_bundle(barcodes, gene_short, mtx_dimensions)
        expected_msg = (
            f"Expected {expected_barcodes} cells and {expected_genes} genes. "
            f"Got {len(barcodes)} cells and {len(gene_short)} genes."
        )
        self.assertEqual(str(cm.exception), expected_msg)

        barcodes_bad = ["cell0", "cell1", "cell3"]
        with self.assertRaises(ValueError) as cm:
            MTXIngestor.check_bundle(barcodes_bad, genes, mtx_dimensions)
        expected_msg = (
            f"Expected {expected_barcodes} cells and {expected_genes} genes. "
            f"Got {len(barcodes_bad)} cells and {len(genes)} genes."
        )
        self.assertEqual(str(cm.exception), expected_msg)

        with self.assertRaises(ValueError) as cm:
            MTXIngestor.check_bundle(barcodes_bad, gene_short, mtx_dimensions)
        expected_msg = (
            f"Expected {expected_barcodes} cells and {expected_genes} genes. "
            f"Got {len(barcodes_bad)} cells and {len(gene_short)} genes."
        )
        self.assertEqual(str(cm.exception), expected_msg)

<<<<<<< HEAD
    def test_sort_mtx(self):
        import filecmp
        import os

        expected_sorted_mtx = "../tests/data/sorted_matrix.mtx"
        unsorted_mtx = "../tests/data/unsorted_matrix.mtx"
        sorted_mtx = MTXIngestor.sort_mtx(unsorted_mtx)

        # Verify files have the same contents
        self.assertTrue(filecmp.cmp(sorted_mtx, expected_sorted_mtx))
        # Delete sorted MTX file
        os.remove(sorted_mtx)

    def test_get_line_no(self):
        mtx_file_handler = "data/unsorted_mtx.mtx.txt"
        self.assertEqual(3, MTXIngestor.get_line_no(mtx_file_handler))

        # Test for empty file
        empty_file_handler = open("data/empty_file.txt")
        self.assertRaises(ValueError, MTXIngestor.get_line_no, empty_file_handler)

    def test_is_sorted(self):
        self.assertTrue(MTXIngestor.is_sorted("data/AB_toy_data_toy.matrix.mtx"))
        self.assertFalse(MTXIngestor.is_sorted("data/unsorted_mtx.mtx.txt"))

        # Test empty file
        self.assertRaises(ValueError, MTXIngestor.is_sorted, "data/empty_file.txt")
=======
>>>>>>> b0b2ff93

    def test_get_mtx_dimensions(self):
        file_handler = open("data/mtx/AB_toy_data_toy.matrix.mtx")
        dimensions = MTXIngestor.get_mtx_dimensions(file_handler)
        self.assertEqual([80, 272, 4352], dimensions)

        # Dimension contains a letter
        file_handler = open("data/mtx/bad_dimensions.mtx.txt")
        self.assertRaises(Exception, MTXIngestor.get_mtx_dimensions, file_handler)

        with self.assertRaises(ValueError) as cm:
            file_handler = open("data/mtx/no_data.mtx.txt")
            MTXIngestor.get_mtx_dimensions(file_handler)
        self.assertEqual("MTX file did not contain data", str(cm.exception))

    def test_check_duplicates(self):

        values = ["2", "4", "5", "7"]
        self.assertTrue(MTXIngestor.check_duplicates(values, "scores"))
        dup_values = ["foo1", "f002", "foo1", "foo3"]
        self.assertRaises(
            ValueError, MTXIngestor.check_duplicates, dup_values, "scores"
        )

    @patch("expression_files.expression_files.GeneExpression.check_unique_cells")
    def test_check_valid(self, mock_check_unique_cells):
        """Confirms the errors are correctly promulgated"""
        query_params = (ObjectId("5dd5ae25421aa910a723a337"), MagicMock())

        mock_check_unique_cells.return_value = True
        self.assertTrue(
            MTXIngestor.check_valid(
                ["CELL01", "CELL02", "Cell03"],
                ["gene1", "0", "1"],
                [3, 3, 25],
                query_params,
            )
        )
        duplicate_barcodes = ["CELL01", "CELL02", "CELL02"]
        with self.assertRaises(ValueError) as cm:
            MTXIngestor.check_valid(
                duplicate_barcodes, ["gene1", "0", "1"], [3, 3, 25], query_params
            )

        expected_dup_msg = (
            "Duplicate values are not allowed. "
            "There are 1 duplicates in the barcode file"
        )
        self.assertEqual(expected_dup_msg, str(cm.exception))

        short_genes = ["gene1", "0"]
        # Should concatenate the two value errors
        mock_check_unique_cells.return_value = True
        with self.assertRaises(ValueError) as cm:
            MTXIngestor.check_valid(
                duplicate_barcodes, short_genes, [3, 3, 25], query_params
            )
        expected_msg = (
            "Expected 3 cells and 3 genes. Got 3 cells and 2 genes.;"
            f" {expected_dup_msg}"
        )
        self.assertEqual(expected_msg, str(cm.exception))

    @patch("expression_files.expression_files.GeneExpression.load")
    @patch(
        "expression_files.mtx.MTXIngestor.transform",
        return_value=[({"foo1": "foo2"}, "name")],
    )
    @patch(
        "expression_files.expression_files.GeneExpression.check_unique_cells",
        return_value=True,
    )
    def test_execute_ingest(self, mock_load, mock_transform, mock_has_unique_cells):
        """
            Integration test for execute_ingest()
        """

        expression_matrix = MTXIngestor(
            "../tests/data/mtx/matrix.mtx",
            "5d276a50421aa9117c982845",
            "5dd5ae25421aa910a723a337",
            gene_file="../tests/data/mtx/AB_toy_data_toy.genes.tsv",
            barcode_file="../tests/data/mtx/AB_toy_data_toy.barcodes.tsv",
        )
        # When is_valid_format() is false exception should be raised
        with self.assertRaises(ValueError) as error:
            expression_matrix.execute_ingest()
        self.assertEqual(
            str(error.exception),
            "Expected 25 cells and 33694 genes. Got 272 cells and 80 genes.",
        )
        expression_matrix = MTXIngestor(
            "../tests/data/mtx/AB_toy_data_toy.matrix.mtx",
            "5d276a50421aa9117c982845",
            "5dd5ae25421aa910a723a337",
            gene_file="../tests/data/mtx/AB_toy_data_toy.genes.tsv",
            barcode_file="../tests/data/mtx/AB_toy_data_toy.barcodes.tsv",
        )

        expression_matrix.execute_ingest()
        self.assertTrue(mock_transform.called)

<<<<<<< HEAD
=======
    def test_unsorted_mtx_transform(self):
        """
        Tests if value error is raised when mtx file is unsorted,
        """
        expression_matrix = MTXIngestor(
            "../tests/data/mtx/unsorted_mtx.mtx.txt",
            "5d276a50421aa9117c982845",
            "5dd5ae25421aa910a723a337",
            gene_file="../tests/data/mtx/AB_toy_data_toy.genes.tsv",
            barcode_file="../tests/data/mtx/AB_toy_data_toy.barcodes.tsv",
        )
        expression_matrix.extract_feature_barcode_matrices()
        with self.assertRaises(ValueError) as cm:
            expression_matrix.transform()
        self.assertEqual("MTX file must be sorted", str(cm.exception))

>>>>>>> b0b2ff93
    def test_transform_fn(self):
        """
        Assures transform function creates gene data model correctly
        """
        expression_matrix = MTXIngestor(
            "../tests/data/mtx/AB_toy_data_toy.matrix.mtx",
            "5d276a50421aa9117c982845",
            "5dd5ae25421aa910a723a337",
            gene_file="../tests/data/mtx/AB_toy_data_toy.genes.tsv",
            barcode_file="../tests/data/mtx/AB_toy_data_toy.barcodes.tsv",
        )
        expression_matrix.test_models = None
        expression_matrix.models_processed = 0
        expression_matrix.extract_feature_barcode_matrices()
        expression_matrix.transform()
        amount_of_models = len(
            expression_matrix.test_models["data_arrays"].keys()
        ) + len(expression_matrix.test_models["gene_models"].keys())
        self.assertEqual(expression_matrix.models_processed, amount_of_models)

        # MTX with a single column feature file
        expression_matrix = MTXIngestor(
            "../tests/data/mtx/one_column_feature_file_data_models.mtx",
            "5f2f58eba0845f8c4cf1dc12",
            "5dd5ae25421aa910a723a447",
            gene_file="../tests/data/mtx/one_column_feature_file_data_models.genes.tsv",
            barcode_file="../tests/data/mtx/one_column_feature_file_data_models.barcodes.tsv",
        )
        expression_matrix.test_models = None
        expression_matrix.models_processed = 0
        expression_matrix.extract_feature_barcode_matrices()
        expression_matrix.transform()
        amount_of_models = len(expression_matrix.test_models["data_arrays"]) + len(
            expression_matrix.test_models["gene_models"]
        )
        self.assertEqual(expression_matrix.models_processed, amount_of_models)

        # Checks models for unsorted MTX file
        with patch(
            "expression_files.expression_files.GeneExpression.check_unique_cells",
            return_value=True,
        ):
            expression_matrix = MTXIngestor(
                "../tests/data/AB_toy_data_toy.unsorted_mtx.mtx",
                "5d276a50421aa9117c982845",
                "5dd5ae25421aa910a723a337",
                gene_file="../tests/data/AB_toy_data_toy.genes.tsv",
                barcode_file="../tests/data/AB_toy_data_toy.barcodes.tsv",
            )
            expression_matrix.test_models = None
            expression_matrix.models_processed = 0
            expression_matrix.execute_ingest()
            amount_of_models = len(expression_matrix.test_models["data_arrays"]) + len(
                expression_matrix.test_models["gene_models"]
            )
            self.assertEqual(expression_matrix.models_processed, amount_of_models)

    @patch(
        "expression_files.expression_files.GeneExpression.load",
        side_effect=mock_load_genes_batched,
    )
    def test_transform_fn_batch(self, mock_load):
        """
        Assures transform function batches data array creation correctly and
        """
        GeneExpression.DATA_ARRAY_BATCH_SIZE = 7
        expression_matrix = MTXIngestor(
            "../tests/data/mtx/AB_toy_data_toy.matrix.mtx",
            "5dd5ae25421aa910a723a447",
            "5f2f58eba0845f8c4cf1dc12",
            gene_file="../tests/data/mtx/AB_toy_data_toy.genes.tsv",
            barcode_file="../tests/data/mtx/AB_toy_data_toy.barcodes.tsv",
        )
        with patch(
            "expression_files.expression_files.GeneExpression.DATA_ARRAY_BATCH_SIZE",
            new_callable=PropertyMock,
            return_value=7,
        ):
            expression_matrix.extract_feature_barcode_matrices()
            expression_matrix.transform()<|MERGE_RESOLUTION|>--- conflicted
+++ resolved
@@ -65,13 +65,12 @@
         )
         self.assertEqual(str(cm.exception), expected_msg)
 
-<<<<<<< HEAD
     def test_sort_mtx(self):
         import filecmp
         import os
 
-        expected_sorted_mtx = "../tests/data/sorted_matrix.mtx"
-        unsorted_mtx = "../tests/data/unsorted_matrix.mtx"
+        expected_sorted_mtx = "../tests/data/mtx/sorted_matrix.mtx"
+        unsorted_mtx = "../tests/data/mtx/unsorted_matrix.mtx"
         sorted_mtx = MTXIngestor.sort_mtx(unsorted_mtx)
 
         # Verify files have the same contents
@@ -88,13 +87,11 @@
         self.assertRaises(ValueError, MTXIngestor.get_line_no, empty_file_handler)
 
     def test_is_sorted(self):
-        self.assertTrue(MTXIngestor.is_sorted("data/AB_toy_data_toy.matrix.mtx"))
-        self.assertFalse(MTXIngestor.is_sorted("data/unsorted_mtx.mtx.txt"))
+        self.assertTrue(MTXIngestor.is_sorted("data/mtx/AB_toy_data_toy.matrix.mtx"))
+        self.assertFalse(MTXIngestor.is_sorted("data/mtx/unsorted_mtx.mtx.txt"))
 
         # Test empty file
         self.assertRaises(ValueError, MTXIngestor.is_sorted, "data/empty_file.txt")
-=======
->>>>>>> b0b2ff93
 
     def test_get_mtx_dimensions(self):
         file_handler = open("data/mtx/AB_toy_data_toy.matrix.mtx")
@@ -167,7 +164,10 @@
         "expression_files.expression_files.GeneExpression.check_unique_cells",
         return_value=True,
     )
-    def test_execute_ingest(self, mock_load, mock_transform, mock_has_unique_cells):
+    @patch("expression_files.mtx.MTXIngestor.sort_mtx")
+    def test_execute_ingest(
+        self, mock_load, mock_transform, mock_has_unique_cells, mock_sort_mtx
+    ):
         """
             Integration test for execute_ingest()
         """
@@ -197,25 +197,6 @@
         expression_matrix.execute_ingest()
         self.assertTrue(mock_transform.called)
 
-<<<<<<< HEAD
-=======
-    def test_unsorted_mtx_transform(self):
-        """
-        Tests if value error is raised when mtx file is unsorted,
-        """
-        expression_matrix = MTXIngestor(
-            "../tests/data/mtx/unsorted_mtx.mtx.txt",
-            "5d276a50421aa9117c982845",
-            "5dd5ae25421aa910a723a337",
-            gene_file="../tests/data/mtx/AB_toy_data_toy.genes.tsv",
-            barcode_file="../tests/data/mtx/AB_toy_data_toy.barcodes.tsv",
-        )
-        expression_matrix.extract_feature_barcode_matrices()
-        with self.assertRaises(ValueError) as cm:
-            expression_matrix.transform()
-        self.assertEqual("MTX file must be sorted", str(cm.exception))
-
->>>>>>> b0b2ff93
     def test_transform_fn(self):
         """
         Assures transform function creates gene data model correctly
@@ -259,11 +240,11 @@
             return_value=True,
         ):
             expression_matrix = MTXIngestor(
-                "../tests/data/AB_toy_data_toy.unsorted_mtx.mtx",
+                "../tests/data/mtx/AB_toy_data_toy.unsorted_mtx.mtx",
                 "5d276a50421aa9117c982845",
                 "5dd5ae25421aa910a723a337",
-                gene_file="../tests/data/AB_toy_data_toy.genes.tsv",
-                barcode_file="../tests/data/AB_toy_data_toy.barcodes.tsv",
+                gene_file="../tests/data/mtx/AB_toy_data_toy.genes.tsv",
+                barcode_file="../tests/data/mtx/AB_toy_data_toy.barcodes.tsv",
             )
             expression_matrix.test_models = None
             expression_matrix.models_processed = 0
