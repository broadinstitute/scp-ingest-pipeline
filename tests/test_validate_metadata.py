--- conflicted
+++ resolved
@@ -15,12 +15,9 @@
             convention = json.load(f)
         filetsv = args.input_metadata
         metadata = CellMetadata(filetsv)
-<<<<<<< HEAD
         return (metadata, convention)
-=======
         metadata.validate_format()
         return metadata
->>>>>>> b9b22c6c
 
     def test_header_format(self):
         """Header rows of metadata file should conform to standard
