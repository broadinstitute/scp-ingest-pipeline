""" test_de.py
    integration test to verify that de process generates expected output
"""

import unittest
import sys
import hashlib
import os
import glob
import pandas as pd
<<<<<<< HEAD
from unittest.mock import patch
=======
import scanpy as sc
>>>>>>> 5944000a

sys.path.append("../ingest")
from cell_metadata import CellMetadata
from clusters import Clusters
from de import DifferentialExpression
from ingest_files import IngestFiles


def get_annotation_labels(metadata, annotation, de_cells):
    """ extract annotation_labels for specified annotation
        from metadata file filtered by cluster file cells
    """
    dtypes = DifferentialExpression.determine_dtypes(
        metadata.headers, metadata.annot_types
    )
    de_annots = DifferentialExpression.subset_annots(metadata, de_cells)
    unique_labels = de_annots[annotation].unique()
    return unique_labels.tolist()


def find_expected_files(labels, cluster_name, annotation, scope, method):
    """ Check that files were created for all expected annotation labels
    """
    found = 0
    for label in labels:
        sanitized_label = label.replace(" ", "_")
        expected_file = (
            f"{cluster_name}--{annotation}--{sanitized_label}--{scope}--{method}.tsv"
        )
        assert os.path.exists(expected_file)
        found += 1
    return found


class TestDifferentialExpression(unittest.TestCase):
    def test_process_missing_metadata(self):
        cm = CellMetadata(
            "../tests/data/differential_expression/de_integration_unordered_metadata.tsv",
            "addedfeed000000000000000",
            "dec0dedfeed0000000000000",
            study_accession="SCPde",
            tracer=None,
        )
        dtypes = DifferentialExpression.determine_dtypes(cm.headers, cm.annot_types)
        annots = DifferentialExpression.process_annots(
            cm.file_path, cm.ALLOWED_FILE_TYPES, cm.headers, dtypes
        )
        annot_labels = annots["cell_type__ontology_label"].unique().tolist()
        self.assertIn(
            "__Unspecified__",
            annot_labels,
            "Expected NaN conversion to \"__Unspecified__\"",
        )

    def test_assess_annotation(self):
        test_annotation = "seurat_clusters"
        cm = CellMetadata(
            "../tests/data/differential_expression/de_integration_unordered_metadata.tsv",
            "addedfeed000000000000000",
            "dec0dedfeed0000000000000",
            study_accession="SCPde",
            tracer=None,
        )
        # alter metadata so seurat_clusters is TYPE numeric
        cm.annot_types[21] = 'numeric'
        self.assertRaises(
            TypeError, DifferentialExpression.assess_annotation, test_annotation, cm
        )
        # alter metadata so seurat_clusters has bad TYPE designation
        cm.annot_types[21] = 'foo'
        self.assertRaises(
            ValueError, DifferentialExpression.assess_annotation, test_annotation, cm
        )
        # remove seurat_clusters from metadata
        cm.headers.pop(21)
        self.assertRaises(
            KeyError, DifferentialExpression.assess_annotation, test_annotation, cm
        )

    def test_de_remove_single_sample(self):
        """ Test single sample removal
        """
        test_annotation = "seurat_clusters"
        cm = CellMetadata(
            "../tests/data/differential_expression/de_singlesample_metadata.tsv",
            "addedfeed000000000000000",
            "dec0dedfeed0000000000000",
            study_accession="SCPde",
            tracer=None,
        )
        adata = sc.read("../tests/data/differential_expression/de_integration.tsv")
        adata = adata.transpose()
        dtypes = DifferentialExpression.determine_dtypes(cm.headers, cm.annot_types)
        annots = DifferentialExpression.process_annots(
            cm.file_path, cm.ALLOWED_FILE_TYPES, cm.headers, dtypes
        )
        adata.obs = DifferentialExpression.order_annots(annots, adata.obs_names)
        orig_obs = adata.n_obs
        adata2 = DifferentialExpression.remove_single_sample_data(
            adata, test_annotation
        )
        new_obs = adata2.n_obs
        number_removed = orig_obs - new_obs
        self.assertEqual(
            number_removed,
            1,
            f"expected removal of single sample, found {number_removed}",
        )

        removed = list(set(adata.obs_names) - set(adata2.obs_names))
        self.assertEqual(
            removed,
            ["Mm_AMB_N107"],
            f"expected removal of cell [\'Mm_AMB_N107\'], not \"{removed}\"",
        )

    def test_de_process_dense(self):
        """ Run DE on small test case with dense matrix inputs
            confirm expected output
        """
        test_annotation = "cell_type__ontology_label"
        test_scope = "study"
        test_method = "wilcoxon"
        cm = CellMetadata(
            "../tests/data/differential_expression/de_integration_unordered_metadata.tsv",
            "addedfeed000000000000000",
            "dec0dedfeed0000000000000",
            study_accession="SCPde",
            tracer=None,
        )

        cluster = Clusters(
            "../tests/data/differential_expression/de_integration_cluster.tsv",
            "addedfeed000000000000000",
            "dec0dedfeed0000000000000",
            "de_integration",
        )

        de_kwargs = {
            "study_accession": cm.study_accession,
            "name": cluster.name,
            "annotation_scope": test_scope,
            "method": test_method,
        }

        de = DifferentialExpression(
            cluster,
            cm,
            "../tests/data/differential_expression/de_integration.tsv",
            "dense",
            test_annotation,
            **de_kwargs,
        )
        de.execute_de()
        de_cells = DifferentialExpression.get_cluster_cells(cluster.file['NAME'].values)
        labels = get_annotation_labels(cm, test_annotation, de_cells)
        found_label_count = find_expected_files(
            labels, cluster.name, test_annotation, test_scope, test_method
        )

        self.assertEqual(
            found_label_count,
            5,
            f"expected five annotation labels for {test_annotation}",
        )

        expected_file_path = (
            "../tests/de_integration--cell_type__ontology_label"
            "--cholinergic_neuron--study--wilcoxon.tsv"
        )

        content = pd.read_csv(expected_file_path, sep="\t", index_col=0)
        # confirm expected gene in DE file at expected position
        self.assertEqual(
            content.iloc[3, 0],
            "Vipr2",
            "Did not find expected gene, Vipr2, at fourth row in DE file",
        )
        # confirm calculated value has expected significant digits
        self.assertEqual(
            content.iloc[183, 2],
            -4.834,
            "Did not find expected logfoldchange value for Nsg2 in DE file",
        )

        # md5 checksum calculated using reference file in tests/data/differential_expression/reference
        expected_checksum = "e3cc75eb3226ec8a2198205bc3e4581e"

        # running DifferentialExpression via pytest results in output files in the tests dir
        with open(expected_file_path, "rb") as f:
            bytes = f.read()
            de_output_checksum = hashlib.md5(bytes).hexdigest()
        self.assertEqual(
            de_output_checksum,
            expected_checksum,
            "generated output file should match expected checksum",
        )

        # clean up DE outputs
        output_wildcard_match = f"../tests/de_integration--{test_annotation}*.tsv"
        files = glob.glob(output_wildcard_match)

        for file in files:
            try:
                os.remove(file)
            except:
                print(f"Error while deleting file : {file}")

    def test_de_process_sparse(self):
        """ Run DE on small test case with sparse matrix inputs
                confirm expected output
            """
        test_annotation = "cell_type__ontology_label"
        test_scope = "study"
        test_method = "wilcoxon"
        cm = CellMetadata(
            "../tests/data/differential_expression/sparse/sparsemini_metadata.txt",
            "addedfeed000000000000000",
            "dec0dedfeed0000000000000",
            study_accession="SCPsparsemini",
            tracer=None,
        )

        cluster = Clusters(
            "../tests/data/differential_expression/sparse/sparsemini_cluster.txt",
            "addedfeed000000000000000",
            "dec0dedfeed0000000000000",
            "de_sparse_integration",
        )

        de_kwargs = {
            "study_accession": cm.study_accession,
            "name": cluster.name,
            "annotation_scope": test_scope,
            "method": test_method,
            "gene_file": "../tests/data/differential_expression/sparse/sparsemini_features.tsv",
            "barcode_file": "../tests/data/differential_expression/sparse/sparsemini_barcodes.tsv",
        }

        de = DifferentialExpression(
            cluster,
            cm,
            "../tests/data/differential_expression/sparse/sparsemini_matrix.mtx",
            "mtx",
            test_annotation,
            **de_kwargs,
        )
        de.execute_de()
        de_cells = DifferentialExpression.get_cluster_cells(cluster.file['NAME'].values)
        labels = get_annotation_labels(cm, test_annotation, de_cells)
        # In find_expected_files, checks all files with expected names were created
        # yields the number of files expected for an external check for file count
        found_label_count = find_expected_files(
            labels, cluster.name, test_annotation, test_scope, test_method
        )

        self.assertEqual(
            found_label_count,
            7,
            f"expected seven annotation labels for {test_annotation}",
        )

        expected_file_path = (
            "../tests/de_sparse_integration--cell_type__ontology_label"
            "--endothelial_cell--study--wilcoxon.tsv"
        )

        content = pd.read_csv(expected_file_path, sep="\t", index_col=0)
        # confirm expected gene in DE file at expected position
        self.assertEqual(
            content.iloc[1, 0],
            "Mrpl15",
            "Did not find expected gene, Mrpl15, at second row in DE file",
        )
        # confirm calculated value has expected significant digits
        self.assertEqual(
            content.iloc[0, 2],
            11.63,
            "Did not find expected logfoldchange value for Sox17 in DE file",
        )

        # md5 checksum calculated using reference file in tests/data/differential_expression/sparse/reference
        expected_checksum = "07b6c6565430a17f4f048e7b4f53ddac"

        # running DifferentialExpression via pytest results in output files in the tests dir
        with open(expected_file_path, "rb") as f:
            bytes = f.read()
            de_output_checksum = hashlib.md5(bytes).hexdigest()
        self.assertEqual(
            de_output_checksum,
            expected_checksum,
            "generated output file should match expected checksum",
        )

        arguments = {"cluster_name": cluster.name, "annotation_name": test_annotation}
        generated_output_match = DifferentialExpression.string_for_output_match(
            arguments
        )
        self.assertEqual(
            generated_output_match,
            "de_sparse_integration--cell_type__ontology_label*.tsv",
        )

        with patch('ingest_files.IngestFiles.delocalize_file'):
            DifferentialExpression.delocalize_de_files(
                'gs://fake_bucket', None, generated_output_match
            )

            self.assertEqual(
                IngestFiles.delocalize_file.call_count,
                7,
                "expected 7 calls to delocalize output files",
            )

        # clean up DE outputs
        output_wildcard_match = (
            f"../tests/de_sparse_integration--{test_annotation}*.tsv"
        )
        files = glob.glob(output_wildcard_match)

        for file in files:
            try:
                os.remove(file)
            except:
                print(f"Error while deleting file : {file}")<|MERGE_RESOLUTION|>--- conflicted
+++ resolved
@@ -8,11 +8,8 @@
 import os
 import glob
 import pandas as pd
-<<<<<<< HEAD
 from unittest.mock import patch
-=======
 import scanpy as sc
->>>>>>> 5944000a
 
 sys.path.append("../ingest")
 from cell_metadata import CellMetadata
