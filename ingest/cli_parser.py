"""Helper functions for ingest_pipeline.py
"""

import argparse
import ast

from google.cloud import bigquery
from google.cloud.exceptions import NotFound


# Ingest file types
EXPRESSION_FILE_TYPES = ["dense", "mtx", "loom"]


def bq_dataset_exists(dataset):
    bigquery_client = bigquery.Client()
    dataset_ref = bigquery_client.dataset(dataset)
    exists = False
    try:
        bigquery_client.get_dataset(dataset_ref)
        exists = True
    except NotFound:
        print(f"Dataset {dataset} not found")
    return exists


def bq_table_exists(dataset, table):
    bigquery_client = bigquery.Client()
    dataset_ref = bigquery_client.dataset(dataset)
    table_ref = dataset_ref.table(table)
    exists = False
    try:
        bigquery_client.get_table(table_ref)
        exists = True
    except NotFound:
        print(f"Dataset {table} not found")
    return exists


def validate_arguments(parsed_args):
    """Verify parsed input arguments

    Args:
        parsed_args: Parsed input arguments

    Returns:
        None
    """

    if ("matrix_file" in parsed_args and parsed_args.matrix_file_type == "mtx") and (
        parsed_args.gene_file is None or parsed_args.barcode_file is None
    ):
        raise ValueError(
            " Missing arguments: --gene-file and --barcode-file. Mtx files "
            "must include .genes.tsv, and .barcodes.tsv files. See --help for "
            "more information"
        )
    if "ingest_cell_metadata" in parsed_args:
        if (parsed_args.bq_dataset is not None and parsed_args.bq_table is None) or (
            parsed_args.bq_dataset is None and parsed_args.bq_table is not None
        ):
            raise ValueError(
                "Missing argument: --bq_dataset and --bq_table are both required for BigQuery upload."
            )
        if parsed_args.bq_dataset is not None and not bq_dataset_exists(
            parsed_args.bq_dataset
        ):
            raise ValueError(
                f" Invalid argument: unable to connect to a BigQuery dataset called {parsed_args.bq_dataset}."
            )
        if parsed_args.bq_table is not None and not bq_table_exists(
            parsed_args.bq_dataset, parsed_args.bq_table
        ):
            raise ValueError(
                f" Invalid argument: unable to connect to a BigQuery table called {parsed_args.bq_table}."
            )
    if (
        "differential_expression" in parsed_args
        and parsed_args.annotation_type != "group"
    ):
        raise ValueError(
            "Differential expression analysis restricted to group-type annotations,"
            f" cannot run on data of type \"{parsed_args.annotation_type}\"."
        )


def create_parser():
    """Creates parser for input arguments.

    Structuring the argument parsing code like this eases automated testing.

    Args:
        None

    Returns:
        parser: ArgumentParser object
    """
    parser = argparse.ArgumentParser(
        description=__doc__, formatter_class=argparse.RawDescriptionHelpFormatter
    )

    parser.add_argument(
        "--study-file-id",
        required=True,
        help="Single study accession associated with ingest files",
    )
    parser.add_argument("--study-id", required=True, help="MongoDB identifier")

    profile_memory_text = "Whether to profile memory.  Outputs \
        mprofile_<YYYYMMDDHHMMSS>.dat file locally.  \
        Use locally for optimization work. \
        See https://github.com/pythonprofilers/memory_profiler#time-based-memory-usage"
    parser.add_argument(
        "--profile-memory", action="store_true", help=profile_memory_text
    )

    parser.add_argument(
        "--user-metrics-uuid",
        required=False,
        type=is_valid_uuid,
        help="User identifier for Bard, i.e. the user's Mixpanel distinct ID",
    )

    subparsers = parser.add_subparsers()

    # Ingest expression files subparsers
    parser_ingest_expression = subparsers.add_parser(
        "ingest_expression",
        help="Indicates that expression" " files are being ingested",
    )

    parser_ingest_expression.add_argument(
        "--matrix-file",
        required=True,
        help="Absolute or relative path to "
        "expression file. For 10x data this is "
        "the .mtx file",
    )

    matrix_file_type_txt = "Type of expression file that is ingested. If mtx \
        files are being ingested, .genes.tsv and .barcodes.tsv files must be \
        included using --barcode-file <barcode file path> and --gene-file \
        <gene file path>. See --help for more information"

    parser_ingest_expression.add_argument(
        "--taxon-name",
        help="Scientific name of taxon associated with file.  E.g. 'Homo sapiens'",
    )
    parser_ingest_expression.add_argument(
        "--taxon-common-name",
        help="Common name of taxon associated with file.  E.g. 'human'",
    )
    parser_ingest_expression.add_argument(
        "--ncbi-taxid",
        help="NCBI Taxonomy ID of taxon associated with file.  E.g. 9606",
    )
    parser_ingest_expression.add_argument(
        "--genome-assembly-accession",
        help="Genome assembly accession for file.  E.g. 'GCA_000001405.15'",
    )
    parser_ingest_expression.add_argument(
        "--genome-annotation",
        help="Genomic annotation for expression files.  E.g. 'Ensembl 94'",
    )

    parser_ingest_expression.add_argument(
        "--matrix-file-type",
        choices=EXPRESSION_FILE_TYPES,
        type=str.lower,
        required=True,
        help=matrix_file_type_txt,
    )

    # Gene and Barcode arguments for MTX bundle
    parser_ingest_expression.add_argument(
        "--barcode-file", help="Path to .barcodes.tsv files"
    )
    parser_ingest_expression.add_argument("--gene-file", help="Path to .genes.tsv file")

    # Parser ingesting cell metadata files
    parser_cell_metadata = subparsers.add_parser(
        "ingest_cell_metadata",
        help="Indicates that cell metadata files are being " "ingested",
    )
    parser_cell_metadata.add_argument(
        "--cell-metadata-file",
        required=True,
        help="Absolute or relative path to cell metadata file.",
    )
    parser_cell_metadata.add_argument(
        "--study-accession",
        required=True,
        help="Single study accession associated with ingest files.",
    )
    parser_cell_metadata.add_argument(
        "--bq-dataset", help="BigQuery dataset identifer for ingest job."
    )
    parser_cell_metadata.add_argument(
        "--bq-table", help="BigQuery table identifer for ingest job."
    )
    parser_cell_metadata.add_argument(
        "--ingest-cell-metadata",
        required=True,
        action="store_true",
        help="Indicates that ingest of cell metadata should be invoked",
    )
    parser_cell_metadata.add_argument(
        "--validate-convention",
        action="store_true",
        help="Indicates that metadata file should be validated against convention",
    )

    # Parser ingesting cluster files
    parser_cluster = subparsers.add_parser(
        "ingest_cluster", help="Indicates that cluster file is being ingested"
    )
    parser_cluster.add_argument(
        "--cluster-file",
        required=True,
        help="Absolute or relative path to cluster file.",
    )
    parser_cluster.add_argument(
        "--ingest-cluster",
        required=True,
        action="store_true",
        help="Indicates that ingest of cluster file should be invoked",
    )
    parser_cluster.add_argument(
        "--name", required=True, help="Name of cluster from input form"
    )
    parser_cluster.add_argument(
        "--domain-ranges",
        type=ast.literal_eval,
        help="Optional paramater taken from UI",
    )

    # Parser ingesting cluster files
    parser_subsample = subparsers.add_parser(
        "ingest_subsample", help="Indicates that subsampling will be initialized"
    )
    parser_subsample.add_argument(
        "--subsample",
        required=True,
        action="store_true",
        help="Indicates that subsampliing functionality should be invoked",
    )
    parser_subsample.add_argument(
        "--name", required=True, help="Name of cluster from input form"
    )
    parser_subsample.add_argument(
        "--cluster-file",
        required=True,
        help="Absolute or relative path to cluster file.",
    )
    parser_subsample.add_argument(
        "--cell-metadata-file", help="Absolute or relative path to cell metadata file."
    )

    # Differential expression subparsers
    parser_differential_expression = subparsers.add_parser(
        "differential_expression",
        help="Indicates differential expression analysis processing",
    )

    parser_differential_expression.add_argument(
        "--differential-expression",
        required=True,
        action="store_true",
        help="Indicates that differential expression analysis should be invoked",
    )

    parser_differential_expression.add_argument(
        "--study-accession",
        required=True,
        help="Single study accession associated with provided DE input files.",
    )

    parser_differential_expression.add_argument(
        "--annotation-name", required=True, help="Name of annotation for DE analysis"
    )

    parser_differential_expression.add_argument(
        "--annotation-type", required=True, help="Type of annotation for DE analysis"
    )

    parser_differential_expression.add_argument(
        "--annotation-scope", required=True, help="Scope of annotation for DE analysis"
    )

    parser_differential_expression.add_argument(
        "--method", default="wilcoxon", help="method for DE"
    )

    parser_differential_expression.add_argument(
        "--cluster-name", required=True, help="study owner-specified cluster name"
    )

    parser_differential_expression.add_argument(
        "--cluster-file",
        required=True,
        help="Absolute or relative path to cluster file.",
    )

    parser_differential_expression.add_argument(
        "--annotation-file",
        required=True,
        help="Absolute or relative path to cell metadata or cluster file of annotations.",
    )

    parser_differential_expression.add_argument(
        "--matrix-file-path",
        required=True,
        help="Absolute or relative path to "
        "expression file. For 10x data this is "
        "the .mtx file",
    )

    parser_differential_expression.add_argument(
        "--matrix-file-type",
        choices=EXPRESSION_FILE_TYPES,
        type=str.lower,
        required=True,
        help=matrix_file_type_txt,
    )

    # Gene and Barcode arguments for MTX bundle
    parser_differential_expression.add_argument(
        "--barcode-file", help="Path to .barcodes.tsv files"
    )
    parser_differential_expression.add_argument(
        "--gene-file", help="Path to .genes.tsv file"
    )

    # AnnData subparsers
    parser_anndata = subparsers.add_parser(
        "ingest_anndata", help="Indicates that AnnData file is being ingested"
    )

    parser_anndata.add_argument(
        "--ingest-anndata",
        required=True,
        action="store_true",
        help="Indicates that ingest of AnnData file should be invoked",
    )

    parser_anndata.add_argument(
        "--anndata-file", required=True, help="Path to AnnData file"
    )

<<<<<<< HEAD
    parser_anndata.add_argument(
        "--obsm-keys",
        type=ast.literal_eval,
        help="Array of obsm key(s) to extract as cluster files",
    )

    parser_anndata.add_argument(
        "--extract-cluster",
        action="store_true",
        help="Indicates clustering data should be extracted",
=======
    parser_expression_writer = subparsers.add_parser(
        "render_expression_arrays",
        help="Indicates preprocessing of cluster/expression files for image pipeline"
    )

    parser_expression_writer.add_argument(
        '--render-expression-arrays', action="store_true", help='Invoke expression_writer.py', required=True
    )

    parser_expression_writer.add_argument(
        '--cluster-file', help='path to cluster file', required=True
    )
    parser_expression_writer.add_argument(
        '--cluster-name', help='name of cluster object', required=True
    )
    parser_expression_writer.add_argument(
        '--matrix-file-path', help='path to matrix file', required=True
    )
    parser_expression_writer.add_argument(
        '--matrix-file-type', help='type to matrix file (dense or mtx)', required=True, choices=['dense', 'mtx']
    )
    parser_expression_writer.add_argument(
        '--gene-file', help='path to gene file (omit for dense matrix files)'
    )
    parser_expression_writer.add_argument(
        '--barcode-file', help='path to barcode file (omit for dense matrix files)'
>>>>>>> 3249e713
    )

    return parser


def is_valid_uuid(value):
    import uuid

    try:
        if value:
            uuid.UUID(value)
            return value
        else:
            return None
    except ValueError as e:
        raise argparse.ArgumentTypeError(e)<|MERGE_RESOLUTION|>--- conflicted
+++ resolved
@@ -347,7 +347,6 @@
         "--anndata-file", required=True, help="Path to AnnData file"
     )
 
-<<<<<<< HEAD
     parser_anndata.add_argument(
         "--obsm-keys",
         type=ast.literal_eval,
@@ -358,7 +357,7 @@
         "--extract-cluster",
         action="store_true",
         help="Indicates clustering data should be extracted",
-=======
+
     parser_expression_writer = subparsers.add_parser(
         "render_expression_arrays",
         help="Indicates preprocessing of cluster/expression files for image pipeline"
@@ -385,7 +384,6 @@
     )
     parser_expression_writer.add_argument(
         '--barcode-file', help='path to barcode file (omit for dense matrix files)'
->>>>>>> 3249e713
     )
 
     return parser
