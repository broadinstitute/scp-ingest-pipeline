--- conflicted
+++ resolved
@@ -56,13 +56,8 @@
 
 dev_logger = setup_logger(__name__, "log.txt", format="support_configs")
 
-<<<<<<< HEAD
-error_logger = setup_logger(
-    __name__ + "_errors", "errors.txt", level=logging.ERROR, format=""
-=======
 user_logger = setup_logger(
     __name__ + ".user_logger", "user_log.txt", level=logging.ERROR
->>>>>>> ddee8f56
 )
 
 # Ensures normal color for print() output, unless explicitly changed
@@ -149,12 +144,7 @@
     dev_logger.debug(
         "Backing off {wait:0.1f} seconds after {tries} tries "
         "calling function {target} with args {args} and kwargs "
-<<<<<<< HEAD
-        "{kwargs}".format(**details),
-        extra={"study_id": None, "duration": None},
-=======
         "{kwargs}".format(**details)
->>>>>>> ddee8f56
     )
 
 
@@ -259,11 +249,7 @@
         elif not metadata_ontology:
             error_msg = f'No result from EBI OLS for provided ontology shortname "{ontology_shortname}"'
             print(error_msg)
-<<<<<<< HEAD
-            info_logger.info(error_msg, extra={"study_id": None, "duration": None})
-=======
             user_logger.error(error_msg)
->>>>>>> ddee8f56
             raise ValueError(
                 f"{property_name}: No match found in EBI OLS for provided ontology ID: {term}"
             )
@@ -272,11 +258,7 @@
                 f"encountered issue retrieving {ontology_urls} or {ontology_shortname}"
             )
             print(error_msg)
-<<<<<<< HEAD
-            info_logger.info(error_msg, extra={"study_id": None, "duration": None})
-=======
             user_logger.info(error_msg)
->>>>>>> ddee8f56
             raise RuntimeError(error_msg)
 
     def retrieve_mouse_brain_term(self, term, property_name):
@@ -330,10 +312,7 @@
     # if we can't get the file in GitHub for validation record error
     except:  # noqa E722
         error_msg = "Unable to read GitHub-hosted organ_region ontology file"
-<<<<<<< HEAD
-=======
         dev_logger.exception(error_msg)
->>>>>>> ddee8f56
         raise RuntimeError(error_msg)
 
 
@@ -925,11 +904,7 @@
 
     if issue_type == "error":
         errfile.write(msg + "\n")
-<<<<<<< HEAD
-        error_logger.error(msg)
-=======
         dev_logger.error(msg)
->>>>>>> ddee8f56
         color = Fore.RED
     elif issue_type == "warn":
         warnfile.write(msg + "\n")
@@ -945,14 +920,7 @@
     returns True if errors are reported, False if no errors to report
     """
 
-<<<<<<< HEAD
-    info_logger.info(
-        f"Checking for validation issues",
-        extra={"study_id": metadata.study_id, "duration": None},
-    )
-=======
     dev_logger.info(f"Checking for validation issues")
->>>>>>> ddee8f56
 
     error_file = open("scp_validation_errors.txt", "w")
     warn_file = open("scp_validation_warnings.txt", "w")
@@ -1063,11 +1031,7 @@
                 )
             except requests.exceptions.RequestException as err:
                 error_msg = f"External service outage connecting to {ontology_urls} when querying {ontology_id}:{ontology_label}: {err}"
-<<<<<<< HEAD
-                error_logger.error(error_msg)
-=======
                 dev_logger.exception(error_msg)
->>>>>>> ddee8f56
                 metadata.store_validation_issue("error", "ontology", error_msg),
                 # immediately return as validation cannot continue
                 return
@@ -1170,23 +1134,13 @@
         job.result()  # Waits for table load to complete.
         info_msg = f"Metadata uploaded to BigQuery. ({job.output_rows} rows)"
         print(info_msg)
-<<<<<<< HEAD
-        info_logger.info(
-            info_msg, extra={"study_id": metadata.study_id, "duration": None}
-        )
-=======
         dev_logger.info(info_msg)
->>>>>>> ddee8f56
     # Unable to intentionally trigger a failed BigQuery upload
     # please add print statement below to error logging so
     # error handling can be updated when better understood
     except Exception as e:
         print(e)
-<<<<<<< HEAD
-        info_logger.info(e, extra={"study_id": metadata.study_id, "duration": None})
-=======
         dev_logger.exception(e)
->>>>>>> ddee8f56
         return 1
     if job.output_rows != len(metadata.cells):
         error_msg = f"BigQuery upload error: upload ({job.output_rows} rows) does not match number of cells in file, {len(metadata.cells)} cells"
