--- conflicted
+++ resolved
@@ -248,44 +248,7 @@
             if gene in self.gene_names:
                 raise ValueError(f"Duplicate gene: {gene}")
             self.gene_names[gene] = True
-<<<<<<< HEAD
-            formatted_gene_name = DenseIngestor.format_gene_name(gene)
-            _id = ObjectId()
-            gene_model = GeneExpression.create_gene_model(
-                name=formatted_gene_name,
-                study_file_id=self.study_file_id,
-                study_id=self.study_id,
-                gene_id=None,
-                _id=_id,
-            )
-            gene_models.append(gene_model)
-            if len(valid_expression_scores) > 0:
-                # Data array for cell names
-                for data_array in GeneExpression.create_data_arrays(
-                    name=f"{gene} Cells",
-                    array_type="cells",
-                    values=exp_cells,
-                    linear_data_type="Gene",
-                    linear_data_id=_id,
-                    **self.data_array_kwargs,
-                ):
-                    data_arrays.append(data_array)
-                # Data array for expression values
-                for data_array in GeneExpression.create_data_arrays(
-                    name=f"{gene} Expression",
-                    array_type="expression",
-                    linear_data_type="Gene",
-                    values=exp_scores,
-                    linear_data_id=_id,
-                    **self.data_array_kwargs,
-                ):
-                    data_arrays.append(data_array)
-            if len(data_arrays) >= GeneExpression.DATA_ARRAY_BATCH_SIZE:
-                num_processed += len(gene_models)
-                GeneExpression.dev_logger.info(
-                    f"Processed {num_processed} models, "
-                    f"{str(datetime.datetime.now() - start_time)} elapsed"
-=======
+
             if len(exp_scores) > 0:
                 data_arrays, gene_models, num_processed = self.create_models(
                     exp_cells,
@@ -296,17 +259,10 @@
                     data_arrays,
                     num_processed,
                     False,
->>>>>>> 70e8e03d
                 )
         # load any remaining models (this is necessary here since there isn't
         # an easy way to detect the last line of the file in the iteration above
         if len(gene_models) > 0:
-<<<<<<< HEAD
-            yield gene_models, data_arrays
-            num_processed += len(gene_models)
-            GeneExpression.dev_logger.info(
-                f"Processed {num_processed} models, {str(datetime.datetime.now() - start_time)} elapsed"
-=======
             self.create_models(
                 exp_cells,
                 exp_scores,
@@ -316,5 +272,4 @@
                 data_arrays,
                 num_processed,
                 True,
->>>>>>> 70e8e03d
             )