--- conflicted
+++ resolved
@@ -91,7 +91,6 @@
             GeneExpression.check_unique_cells(header, *query_params)
         except ValueError as v:
             error_messages.append(str(v))
-
         if len(error_messages) > 0:
             raise ValueError("; ".join(error_messages))
 
@@ -210,7 +209,6 @@
         num_processed = 0
         gene_models = []
         data_arrays = []
-<<<<<<< HEAD
         for all_cell_model in GeneExpression.create_data_array(
             **self.da_kwargs,
             name=f"{self.cluster_name} Cells",
@@ -219,9 +217,7 @@
             linear_data_type="Study",
             linear_data_id=ObjectId(),
         ):
-=======
-        for all_cell_model in self.set_data_array_cells(self.header, ObjectId()):
->>>>>>> 9b90193f
+
             data_arrays.append(all_cell_model)
         # Represents row as a list
         for row in self.csv_file_handler:
@@ -263,7 +259,6 @@
                     linear_data_id=_id,
                     **self.da_kwargs,
                 ):
-<<<<<<< HEAD
                     data_arrays.append(da)
                 if len(data_arrays) > 1_000:
                     num_processed += len(gene_models)
@@ -275,24 +270,10 @@
                     yield gene_models, data_arrays
                     gene_models = []
                     data_arrays = []
-        if gene_models:
-=======
-                    data_arrays.append(gene_expression_values)
-            if len(data_arrays) >= GeneExpression.DATA_ARRAY_BATCH_SIZE:
-                num_processed += len(gene_models)
-                self.info_logger.info(
-                    f"Processed {num_processed} models, "
-                    f"{str(datetime.datetime.now() - start_time)} elapsed",
-                    extra=self.extra_log_params,
-                )
-                yield gene_models, data_arrays
-                gene_models = []
-                data_arrays = []
-
-        # load any remaining models (this is necessary here since there isn't an easy way to detect the
-        # last line of the file in the iteration above
+
+        # load any remaining models (this is necessary here since there isn't
+        # an easy way to detect the last line of the file in the iteration above
         if len(gene_models) > 0:
->>>>>>> 9b90193f
             yield gene_models, data_arrays
             num_processed += len(gene_models)
             self.info_logger.info(
