"""Module for ingesting dense matrix files

DESCRIPTION
Module provides extract and transforms function for gene expression data for
an dense matrix.

"""
import datetime
import sys
import math
from typing import List  # noqa: F401

from bson.objectid import ObjectId

try:
    from expression_files import GeneExpression

    sys.path.append("..")
    from ingest_files import IngestFiles

except ImportError:
    # Used when importing as external package, e.g. imports in
    # single_cell_portal code
    from .expression_files import GeneExpression
    from ..ingest_files import IngestFiles


class DenseIngestor(GeneExpression, IngestFiles):
    # ToDo SCP-2635
    ALLOWED_FILE_TYPES = ["text/csv", "text/plain", "text/tab-separated-values"]

    def __init__(self, file_path, study_file_id, study_id, **matrix_kwargs):
        GeneExpression.__init__(self, file_path, study_file_id, study_id)
        IngestFiles.__init__(
            self, file_path, allowed_file_types=self.ALLOWED_FILE_TYPES
        )
        # To allow additional optional keyword arguments like gene_id
        self.matrix_params = matrix_kwargs
        self.csv_file_handler, self.file_handler = self.open_file(self.file_path)
        self.gene_names = {}
        self.header = DenseIngestor.process_header(next(self.csv_file_handler))
        self.is_r_file = DenseIngestor.is_r_formatted_file(
            self.header, next(self.csv_file_handler)
        )

    def matches_file_type(file_type):
        return file_type == "dense"

    def execute_ingest(self):
        # Method can only be executed once due to
        # dependency on position in text file.
        # Row after header is needed for R format validation
        first_row = next(self.csv_file_handler)
        DenseIngestor.check_valid(
            self.header,
            first_row,
            query_params=(self.study_id, self.mongo_connection._client),
        )
        # Reset csv reader to first gene row
        self.csv_file_handler = self.open_file(self.file_path)[0]
        next(self.csv_file_handler)
        for gene_docs, data_array_documents in self.transform():
            self.load(gene_docs, data_array_documents)

    @staticmethod
<<<<<<< HEAD
    def matches_file_type(file_type):
        return file_type == "dense"
=======
    def check_valid(header, first_row, query_params):
      error_messages = []

      try:
          DenseIngestor.check_unique_header(header)
      except ValueError as v:
          error_messages.append(str(v))
      try:
          DenseIngestor.check_gene_keyword(header, first_row)
      except ValueError as v:
          error_messages.append(str(v))

      try:
          DenseIngestor.check_header_valid_values(header)
      except ValueError as v:
          error_messages.append(str(v))

      try:
          GeneExpression.check_unique_cells(header, *query_params)
      except ValueError as v:
          error_messages.append(str(v))

      if len(error_messages) > 0:
          raise ValueError('; '.join(error_messages))

      return True

>>>>>>> 4bc936b8

    @staticmethod
    def format_gene_name(gene):
        return gene.strip().strip("'\",")

    @staticmethod
    def process_header(header):
        return [value.strip("'\",") for value in header]

    @staticmethod
    def process_row(row: str):
        """
        Performs pre-processing steps for a single row that converts gene
        scores into floats.
        """

        def convert_to_float(value: str):
            # Remove white spaces and quotes
            value = value.strip("'\",")
            # Convert string to float and round 3 places
            return round(float(value), 3)

        result = map(convert_to_float, row)
        return list(result)

    @staticmethod
    def is_r_formatted_file(header, row):
        """Checks if file is an R file

        Parameters:
            header (List[str]): Header of the dense matrix
            row (List): A single row from the dense matrix
        """
        # An "R formatted" file has one less entry in the header
        # row than each successive row. Also, "GENE" will not appear in header
        if header[0].upper() != "GENE":
            length_of_next_line = len(row)
            if (length_of_next_line - 1) == len(header):
                return True
        else:
            return False

    @staticmethod
    def filter_expression_scores(scores: List, cells: List):
        """
        Filters non-zero gene scores and corresponding cell names

        Returns:
            tuple (generator):
                valid_expression_scores (list): non-zero gene scores
                associated_cells (list): cells
        """
        associated_cells = []
        valid_expression_scores = []
        for idx, expression_score in enumerate(scores):
            try:
                if (
                    expression_score != "0"
                    and expression_score is not None
                    and not str(expression_score).isspace()
                    and expression_score != ""
                ):
                    # Can't evaluate strings for Nan values w/o breaking code
                    if expression_score != 0 and not math.isnan(
                        float(expression_score)
                    ):
                        valid_expression_scores.append(expression_score)
                        # add one to account for gene name in scores list
                        associated_cells.append(cells[idx])
            except Exception:
                raise ValueError("Score '{expression_score}' is not valid")
        return valid_expression_scores, associated_cells

    @staticmethod
    def check_unique_header(header: List):
        """Confirms header has no duplicate values"""
        if len(set(header)) != len(header):
            raise ValueError("Duplicate header values are not allowed")
        return True

    @staticmethod
    def check_header_valid_values(header: List[str]):
        """Validates there are no empty header values"""
        for value in header:
            if value == "" or value.isspace():
                raise ValueError("Header values cannot be blank")
            if value.lower() == "nan":
                raise ValueError(f"{value} is not allowed as a header value")

        return True

    @staticmethod
    def check_gene_keyword(header: List, row: List):
        """Validates that 'Gene' is the first value in header

        Parameters:
            header (List[str]): Header of the dense matrix
            row (List): A single row from the dense matrix needed for R
            format validation
        """
<<<<<<< HEAD
        if header[0].upper() == "GENE":
            return True
        if DenseIngestor.is_r_formatted_file(header, row):
=======
        # Check if file is an R formatted file
        # An "R formatted" file has one less entry in the header
        # row than each successive row. Also, "GENE" will not appear in header
        if header[0].upper() != "GENE":
            length_of_next_line = len(row)
            if (length_of_next_line - 1) == len(header):
                return True
            else:
                raise ValueError("Required 'GENE' header is not present")
        else:
>>>>>>> 4bc936b8
            return True
        return False

    def transform(self):
        """Transforms dense matrix into gene data model."""
        start_time = datetime.datetime.now()
        self.error_logger.info(
            "Starting run at " + str(start_time), extra=self.extra_log_params
        )
        num_processed = 0
        gene_models = []
        data_arrays = []
        # Cell names are formatted differently in R files
        cell_names = self.header if self.is_r_file else self.header[1:]
        for all_cell_model in self.set_data_array_cells(cell_names, ObjectId()):
            data_arrays.append(all_cell_model)
        # Represents row as a list
        for row in self.csv_file_handler:
            valid_expression_scores, cells = DenseIngestor.filter_expression_scores(
                row[1:], cell_names
            )
            numeric_scores = DenseIngestor.process_row(valid_expression_scores)
            gene = row[0]
            print(self.gene_names)
            if gene in self.gene_names:
                raise ValueError(f"Duplicate gene: {gene}")
            self.gene_names[gene] = True
            formatted_gene_name = DenseIngestor.format_gene_name(gene)
            id = ObjectId()
            gene_models.append(
                self.Model(
                    {
                        "name": formatted_gene_name,
                        "searchable_name": formatted_gene_name.lower(),
                        "study_file_id": self.study_file_id,
                        "study_id": self.study_id,
                        "_id": id,
                        "gene_id": None,
                    }
                )
            )
            if len(valid_expression_scores) > 0:
                for gene_cell_model in self.set_data_array_gene_cell_names(
                    gene, id, cells
                ):
                    data_arrays.append(gene_cell_model)
                for (
                    gene_expression_values
                ) in self.set_data_array_gene_expression_values(
                    gene, id, numeric_scores
                ):
                    data_arrays.append(gene_expression_values)
                if len(gene_models) == 5:
                    num_processed += len(gene_models)
                    self.info_logger.info(
                        f"Processed {num_processed} models, "
                        f"{str(datetime.datetime.now() - start_time)} elapsed",
                        extra=self.extra_log_params,
                    )
                    yield gene_models, data_arrays
                    gene_models = []
                    data_arrays = []
        yield gene_models, data_arrays
        num_processed += len(gene_models)
        self.info_logger.info(
            f"Processed {num_processed} models, {str(datetime.datetime.now() - start_time)} elapsed",
            extra=self.extra_log_params,
        )<|MERGE_RESOLUTION|>--- conflicted
+++ resolved
@@ -26,7 +26,6 @@
 
 
 class DenseIngestor(GeneExpression, IngestFiles):
-    # ToDo SCP-2635
     ALLOWED_FILE_TYPES = ["text/csv", "text/plain", "text/tab-separated-values"]
 
     def __init__(self, file_path, study_file_id, study_id, **matrix_kwargs):
@@ -63,38 +62,32 @@
             self.load(gene_docs, data_array_documents)
 
     @staticmethod
-<<<<<<< HEAD
-    def matches_file_type(file_type):
-        return file_type == "dense"
-=======
     def check_valid(header, first_row, query_params):
-      error_messages = []
-
-      try:
-          DenseIngestor.check_unique_header(header)
-      except ValueError as v:
-          error_messages.append(str(v))
-      try:
-          DenseIngestor.check_gene_keyword(header, first_row)
-      except ValueError as v:
-          error_messages.append(str(v))
-
-      try:
-          DenseIngestor.check_header_valid_values(header)
-      except ValueError as v:
-          error_messages.append(str(v))
-
-      try:
-          GeneExpression.check_unique_cells(header, *query_params)
-      except ValueError as v:
-          error_messages.append(str(v))
-
-      if len(error_messages) > 0:
-          raise ValueError('; '.join(error_messages))
-
-      return True
-
->>>>>>> 4bc936b8
+        error_messages = []
+
+        try:
+            DenseIngestor.check_unique_header(header)
+        except ValueError as v:
+            error_messages.append(str(v))
+        try:
+            DenseIngestor.check_gene_keyword(header, first_row)
+        except ValueError as v:
+            error_messages.append(str(v))
+
+        try:
+            DenseIngestor.check_header_valid_values(header)
+        except ValueError as v:
+            error_messages.append(str(v))
+
+        try:
+            GeneExpression.check_unique_cells(header, *query_params)
+        except ValueError as v:
+            error_messages.append(str(v))
+
+        if len(error_messages) > 0:
+            raise ValueError("; ".join(error_messages))
+
+        return True
 
     @staticmethod
     def format_gene_name(gene):
@@ -195,24 +188,11 @@
             row (List): A single row from the dense matrix needed for R
             format validation
         """
-<<<<<<< HEAD
         if header[0].upper() == "GENE":
             return True
         if DenseIngestor.is_r_formatted_file(header, row):
-=======
-        # Check if file is an R formatted file
-        # An "R formatted" file has one less entry in the header
-        # row than each successive row. Also, "GENE" will not appear in header
-        if header[0].upper() != "GENE":
-            length_of_next_line = len(row)
-            if (length_of_next_line - 1) == len(header):
-                return True
-            else:
-                raise ValueError("Required 'GENE' header is not present")
-        else:
->>>>>>> 4bc936b8
             return True
-        return False
+        raise ValueError("Required 'GENE' header is not present")
 
     def transform(self):
         """Transforms dense matrix into gene data model."""
