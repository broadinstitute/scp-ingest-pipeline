--- conflicted
+++ resolved
@@ -93,11 +93,7 @@
             error_messages.append(str(v))
 
         if len(error_messages) > 0:
-<<<<<<< HEAD
-            raise ValueError('; '.join(error_messages))
-=======
             raise ValueError("; ".join(error_messages))
->>>>>>> 3c814c40
 
         return True
 
