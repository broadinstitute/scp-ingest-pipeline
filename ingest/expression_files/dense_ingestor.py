"""Module for ingesting dense matrix files

DESCRIPTION
Module provides extract and transforms function for gene expression data for
an dense matrix.

"""
import datetime
import sys
import math
from typing import List  # noqa: F401

from bson.objectid import ObjectId

try:
    from expression_files import GeneExpression

    sys.path.append("..")
    from ingest_files import IngestFiles

except ImportError:
    # Used when importing as external package, e.g. imports in
    # single_cell_portal code
    from .expression_files import GeneExpression
    from ..ingest_files import IngestFiles


class DenseIngestor(GeneExpression, IngestFiles):
    ALLOWED_FILE_TYPES = ["text/csv", "text/plain", "text/tab-separated-values"]

    def __init__(self, file_path, study_file_id, study_id, **matrix_kwargs):
        GeneExpression.__init__(self, file_path, study_file_id, study_id)
        IngestFiles.__init__(
            self, file_path, allowed_file_types=self.ALLOWED_FILE_TYPES
        )
        # To allow additional optional keyword arguments like gene_id
        self.matrix_params = matrix_kwargs
        self.csv_file_handler, self.file_handler = self.open_file(self.file_path)
        self.gene_names = {}
        self.header = DenseIngestor.process_header(next(self.csv_file_handler))
        self.is_r_file = DenseIngestor.is_r_formatted_file(
            self.header, next(self.csv_file_handler)
        )

    def matches_file_type(file_type):
        return file_type == "dense"

    def execute_ingest(self):
        # Method can only be executed once due to
        # dependency on position in text file.
        # Row after header is needed for R format validation
        first_row = next(self.csv_file_handler)
        DenseIngestor.check_valid(
            self.header,
            first_row,
            query_params=(self.study_id, self.mongo_connection._client),
        )
        # Reset csv reader to first gene row
        self.csv_file_handler = self.open_file(self.file_path)[0]
        next(self.csv_file_handler)
        for gene_docs, data_array_documents in self.transform():
            self.load(gene_docs, data_array_documents)

    @staticmethod
    def check_valid(header, first_row, query_params):
        error_messages = []

        try:
            DenseIngestor.check_unique_header(header)
        except ValueError as v:
            error_messages.append(str(v))
        try:
            DenseIngestor.check_gene_keyword(header, first_row)
        except ValueError as v:
            error_messages.append(str(v))

        try:
            DenseIngestor.check_header_valid_values(header)
        except ValueError as v:
            error_messages.append(str(v))

        try:
            GeneExpression.check_unique_cells(header, *query_params)
        except ValueError as v:
            error_messages.append(str(v))

        if len(error_messages) > 0:
<<<<<<< HEAD
            raise ValueError("; ".join(error_messages))
=======
            raise ValueError('; '.join(error_messages))
>>>>>>> d713a047

        return True

    @staticmethod
    def format_gene_name(gene):
        return gene.strip().strip("'\",")

    @staticmethod
    def process_header(header):
        return [value.strip("'\",") for value in header]

    @staticmethod
    def process_row(row: str):
        """
        Performs pre-processing steps for a single row that converts gene
        scores into floats.
        """

        def convert_to_float(value: str):
            # Remove white spaces and quotes
            value = value.strip("'\",")
            # Convert string to float and round 3 places
            return round(float(value), 3)

        result = map(convert_to_float, row)
        return list(result)

    @staticmethod
    def is_r_formatted_file(header, row):
        """Checks if file is an R file

        Parameters:
            header (List[str]): Header of the dense matrix
            row (List): A single row from the dense matrix
        """
        # An "R formatted" file has one less entry in the header
        # row than each successive row. Also, "GENE" will not appear in header
        if header[0].upper() != "GENE":
            length_of_next_line = len(row)
            if (length_of_next_line - 1) == len(header):
                return True
        else:
            return False

    @staticmethod
    def filter_expression_scores(scores: List, cells: List):
        """
        Filters non-zero gene scores and corresponding cell names

        Returns:
            tuple (generator):
                valid_expression_scores (list): non-zero gene scores
                associated_cells (list): cells
        """
        associated_cells = []
        valid_expression_scores = []
        for idx, expression_score in enumerate(scores):
            try:
                if (
                    expression_score != "0"
                    and expression_score is not None
                    and not str(expression_score).isspace()
                    and expression_score != ""
                ):
                    # Can't evaluate strings for Nan values w/o breaking code
                    if expression_score != 0 and not math.isnan(
                        float(expression_score)
                    ):
                        valid_expression_scores.append(expression_score)
                        associated_cells.append(cells[idx])
            except Exception:
                raise ValueError("Score '{expression_score}' is not valid")
        return valid_expression_scores, associated_cells

    @staticmethod
    def check_unique_header(header: List):
        """Confirms header has no duplicate values"""
        if len(set(header)) != len(header):
            raise ValueError("Duplicate header values are not allowed")
        return True

    @staticmethod
    def check_header_valid_values(header: List[str]):
        """Validates there are no empty header values"""
        for value in header:
            if value == "" or value.isspace():
                raise ValueError("Header values cannot be blank")
            if value.lower() == "nan":
                raise ValueError(f"{value} is not allowed as a header value")

        return True

    @staticmethod
    def check_gene_keyword(header: List, row: List):
        """Validates that 'Gene' is the first value in header

        Parameters:
            header (List[str]): Header of the dense matrix
            row (List): A single row from the dense matrix needed for R
            format validation
        """
        if header[0].upper() == "GENE":
            return True
        if DenseIngestor.is_r_formatted_file(header, row):
            return True
        raise ValueError("Required 'GENE' header is not present")

    def transform(self):
        """Transforms dense matrix into gene data model."""
        start_time = datetime.datetime.now()
        self.error_logger.info(
            "Starting run at " + str(start_time), extra=self.extra_log_params
        )
        num_processed = 0
        gene_models = []
        data_arrays = []
        # Cell names are formatted differently in R files
        cell_names = self.header if self.is_r_file else self.header[1:]
        for all_cell_model in self.set_data_array_cells(cell_names, ObjectId()):
            data_arrays.append(all_cell_model)
        # Represents row as a list
        for row in self.csv_file_handler:
            valid_expression_scores, cells = DenseIngestor.filter_expression_scores(
                row[1:], cell_names
            )
            numeric_scores = DenseIngestor.process_row(valid_expression_scores)
            gene = row[0]
            print(self.gene_names)
            if gene in self.gene_names:
                raise ValueError(f"Duplicate gene: {gene}")
            self.gene_names[gene] = True
            formatted_gene_name = DenseIngestor.format_gene_name(gene)
            id = ObjectId()
            gene_models.append(
                self.Model(
                    {
                        "name": formatted_gene_name,
                        "searchable_name": formatted_gene_name.lower(),
                        "study_file_id": self.study_file_id,
                        "study_id": self.study_id,
                        "_id": id,
                        "gene_id": None,
                    }
                )
            )
            if len(valid_expression_scores) > 0:
                for gene_cell_model in self.set_data_array_gene_cell_names(
                    gene, id, cells
                ):
                    data_arrays.append(gene_cell_model)
                for (
                    gene_expression_values
                ) in self.set_data_array_gene_expression_values(
                    gene, id, numeric_scores
                ):
                    data_arrays.append(gene_expression_values)
            if (
                len(data_arrays) >= GeneExpression.DATA_ARRAY_BATCH_SIZE
            ):
                num_processed += len(gene_models)
                self.info_logger.info(
                    f"Processed {num_processed} models, "
                    f"{str(datetime.datetime.now() - start_time)} elapsed",
                    extra=self.extra_log_params,
                )
                yield gene_models, data_arrays
                gene_models = []
                data_arrays = []

        # load any remaining models (this is necessary here since there isn't an easy way to detect the
        # last line of the file in the iteration above
        if len(gene_models) > 0:
            yield gene_models, data_arrays
            num_processed += len(gene_models)
            self.info_logger.info(
                f"Processed {num_processed} models, {str(datetime.datetime.now() - start_time)} elapsed",
                extra=self.extra_log_params,
            )<|MERGE_RESOLUTION|>--- conflicted
+++ resolved
@@ -35,13 +35,21 @@
         )
         # To allow additional optional keyword arguments like gene_id
         self.matrix_params = matrix_kwargs
+        self.gene_names = {}
+        self.header = self.set_header()
         self.csv_file_handler, self.file_handler = self.open_file(self.file_path)
-        self.gene_names = {}
-        self.header = DenseIngestor.process_header(next(self.csv_file_handler))
-        self.is_r_file = DenseIngestor.is_r_formatted_file(
-            self.header, next(self.csv_file_handler)
-        )
-
+        # Reset csv reader to first gene row
+        next(self.csv_file_handler)
+
+    def set_header(self):
+        csv_file_handler = self.open_file(self.file_path)[0]
+        header = next(csv_file_handler)
+        row = next(csv_file_handler)
+        is_r_file = DenseIngestor.is_r_formatted_file(header, row)
+        # Cell names are formatted differently in R files
+        return header if is_r_file else header[1:]
+
+    @staticmethod
     def matches_file_type(file_type):
         return file_type == "dense"
 
@@ -85,11 +93,7 @@
             error_messages.append(str(v))
 
         if len(error_messages) > 0:
-<<<<<<< HEAD
             raise ValueError("; ".join(error_messages))
-=======
-            raise ValueError('; '.join(error_messages))
->>>>>>> d713a047
 
         return True
 
@@ -206,18 +210,15 @@
         num_processed = 0
         gene_models = []
         data_arrays = []
-        # Cell names are formatted differently in R files
-        cell_names = self.header if self.is_r_file else self.header[1:]
-        for all_cell_model in self.set_data_array_cells(cell_names, ObjectId()):
+        for all_cell_model in self.set_data_array_cells(self.header, ObjectId()):
             data_arrays.append(all_cell_model)
         # Represents row as a list
         for row in self.csv_file_handler:
             valid_expression_scores, cells = DenseIngestor.filter_expression_scores(
-                row[1:], cell_names
+                row[1:], self.header
             )
             numeric_scores = DenseIngestor.process_row(valid_expression_scores)
             gene = row[0]
-            print(self.gene_names)
             if gene in self.gene_names:
                 raise ValueError(f"Duplicate gene: {gene}")
             self.gene_names[gene] = True
@@ -246,9 +247,7 @@
                     gene, id, numeric_scores
                 ):
                     data_arrays.append(gene_expression_values)
-            if (
-                len(data_arrays) >= GeneExpression.DATA_ARRAY_BATCH_SIZE
-            ):
+            if len(data_arrays) >= GeneExpression.DATA_ARRAY_BATCH_SIZE:
                 num_processed += len(gene_models)
                 self.info_logger.info(
                     f"Processed {num_processed} models, "
