"""Module for ingesting dense matrix files

DESCRIPTION
Module provides extract and transforms function for gene expression data for
an dense matrix.

"""
import datetime
import sys
import math
from typing import List  # noqa: F401

from bson.objectid import ObjectId

try:
    from expression_files import GeneExpression

    sys.path.append("..")
    from ingest_files import IngestFiles

except ImportError:
    # Used when importing as external package, e.g. imports in
    # single_cell_portal code
    from .expression_files import GeneExpression
    from ..ingest_files import IngestFiles


class DenseIngestor(GeneExpression, IngestFiles):
    ALLOWED_FILE_TYPES = ["text/csv", "text/plain", "text/tab-separated-values"]

    def __init__(self, file_path, study_file_id, study_id, **matrix_kwargs):
        GeneExpression.__init__(self, file_path, study_file_id, study_id)
        IngestFiles.__init__(
            self, file_path, allowed_file_types=self.ALLOWED_FILE_TYPES
        )
        # To allow additional optional keyword arguments like gene_id
        self.matrix_params = matrix_kwargs
        self.csv_file_handler, self.file_handler = self.open_file(self.file_path)
        self.gene_names = {}
        self.header = DenseIngestor.process_header(next(self.csv_file_handler))
        self.is_r_file = DenseIngestor.is_r_formatted_file(
            self.header, next(self.csv_file_handler)
        )

    def matches_file_type(file_type):
        return file_type == "dense"

    def execute_ingest(self):
        # Method can only be executed once due to
        # dependency on position in text file.
        # Row after header is needed for R format validation
        first_row = next(self.csv_file_handler)
        DenseIngestor.check_valid(
            self.header,
            first_row,
            query_params=(self.study_id, self.mongo_connection._client),
        )
        # Reset csv reader to first gene row
        self.csv_file_handler = self.open_file(self.file_path)[0]
        next(self.csv_file_handler)
        for gene_docs, data_array_documents in self.transform():
            self.load(gene_docs, data_array_documents)

    @staticmethod
    def check_valid(header, first_row, query_params):
        error_messages = []

        try:
            DenseIngestor.check_unique_header(header)
        except ValueError as v:
            error_messages.append(str(v))
        try:
            DenseIngestor.check_gene_keyword(header, first_row)
        except ValueError as v:
            error_messages.append(str(v))

        try:
            DenseIngestor.check_header_valid_values(header)
        except ValueError as v:
            error_messages.append(str(v))

        try:
            GeneExpression.check_unique_cells(header, *query_params)
        except ValueError as v:
            error_messages.append(str(v))

        if len(error_messages) > 0:
<<<<<<< HEAD
            raise ValueError("; ".join(error_messages))
=======
            raise ValueError('; '.join(error_messages))
>>>>>>> d713a047

        return True

    @staticmethod
    def format_gene_name(gene):
        return gene.strip().strip("'\",")

    @staticmethod
    def process_header(header):
        return [value.strip("'\",") for value in header]

    @staticmethod
    def process_row(row: str):
        """
        Performs pre-processing steps for a single row that converts gene
        scores into floats.
        """

        def convert_to_float(value: str):
            # Remove white spaces and quotes
            value = value.strip("'\",")
            # Convert string to float and round 3 places
            return round(float(value), 3)

        result = map(convert_to_float, row)
        return list(result)

    @staticmethod
    def is_r_formatted_file(header, row):
        """Checks if file is an R file

        Parameters:
            header (List[str]): Header of the dense matrix
            row (List): A single row from the dense matrix
        """
        # An "R formatted" file has one less entry in the header
        # row than each successive row. Also, "GENE" will not appear in header
        if header[0].upper() != "GENE":
            length_of_next_line = len(row)
            if (length_of_next_line - 1) == len(header):
                return True
        else:
            return False

    @staticmethod
    def filter_expression_scores(scores: List, cells: List):
        """
        Filters non-zero gene scores and corresponding cell names

        Returns:
            tuple (generator):
                valid_expression_scores (list): non-zero gene scores
                associated_cells (list): cells
        """
        associated_cells = []
        valid_expression_scores = []
        for idx, expression_score in enumerate(scores):
            try:
                if (
                    expression_score != "0"
                    and expression_score is not None
                    and not str(expression_score).isspace()
                    and expression_score != ""
                ):
                    # Can't evaluate strings for Nan values w/o breaking code
                    if expression_score != 0 and not math.isnan(
                        float(expression_score)
                    ):
                        valid_expression_scores.append(expression_score)
                        associated_cells.append(cells[idx])
            except Exception:
                raise ValueError("Score '{expression_score}' is not valid")
        return valid_expression_scores, associated_cells

    @staticmethod
    def check_unique_header(header: List):
        """Confirms header has no duplicate values"""
        if len(set(header)) != len(header):
            raise ValueError("Duplicate header values are not allowed")
        return True

    @staticmethod
    def check_header_valid_values(header: List[str]):
        """Validates there are no empty header values"""
        for value in header:
            if value == "" or value.isspace():
                raise ValueError("Header values cannot be blank")
            if value.lower() == "nan":
                raise ValueError(f"{value} is not allowed as a header value")

        return True

    @staticmethod
    def check_gene_keyword(header: List, row: List):
        """Validates that 'Gene' is the first value in header

        Parameters:
            header (List[str]): Header of the dense matrix
            row (List): A single row from the dense matrix needed for R
            format validation
        """
        if header[0].upper() == "GENE":
            return True
        if DenseIngestor.is_r_formatted_file(header, row):
            return True
        raise ValueError("Required 'GENE' header is not present")

    def transform(self):
        """Transforms dense matrix into gene data model."""
        start_time = datetime.datetime.now()
        self.error_logger.info(
            "Starting run at " + str(start_time), extra=self.extra_log_params
        )
        num_processed = 0
        gene_models = []
        data_arrays = []
        # Cell names are formatted differently in R files
        cell_names = self.header if self.is_r_file else self.header[1:]
        for all_cell_model in self.set_data_array_cells(cell_names, ObjectId()):
            data_arrays.append(all_cell_model)
        # Represents row as a list
        for row in self.csv_file_handler:
            valid_expression_scores, cells = DenseIngestor.filter_expression_scores(
                row[1:], cell_names
            )
            numeric_scores = DenseIngestor.process_row(valid_expression_scores)
            gene = row[0]
            print(self.gene_names)
            if gene in self.gene_names:
                raise ValueError(f"Duplicate gene: {gene}")
            self.gene_names[gene] = True
            formatted_gene_name = DenseIngestor.format_gene_name(gene)
            id = ObjectId()
            gene_models.append(
                self.Model(
                    {
                        "name": formatted_gene_name,
                        "searchable_name": formatted_gene_name.lower(),
                        "study_file_id": self.study_file_id,
                        "study_id": self.study_id,
                        "_id": id,
                        "gene_id": None,
                    }
                )
            )
            if len(valid_expression_scores) > 0:
                for gene_cell_model in self.set_data_array_gene_cell_names(
                    gene, id, cells
                ):
                    data_arrays.append(gene_cell_model)
                for (
                    gene_expression_values
                ) in self.set_data_array_gene_expression_values(
                    gene, id, numeric_scores
                ):
                    data_arrays.append(gene_expression_values)
            if (
                len(data_arrays) >= GeneExpression.DATA_ARRAY_BATCH_SIZE
            ):
                num_processed += len(gene_models)
                self.info_logger.info(
                    f"Processed {num_processed} models, "
                    f"{str(datetime.datetime.now() - start_time)} elapsed",
                    extra=self.extra_log_params,
                )
                yield gene_models, data_arrays
                gene_models = []
                data_arrays = []

        # load any remaining models (this is necessary here since there isn't an easy way to detect the
        # last line of the file in the iteration above
        if len(gene_models) > 0:
            yield gene_models, data_arrays
            num_processed += len(gene_models)
            self.info_logger.info(
                f"Processed {num_processed} models, {str(datetime.datetime.now() - start_time)} elapsed",
                extra=self.extra_log_params,
            )<|MERGE_RESOLUTION|>--- conflicted
+++ resolved
@@ -85,11 +85,7 @@
             error_messages.append(str(v))
 
         if len(error_messages) > 0:
-<<<<<<< HEAD
-            raise ValueError("; ".join(error_messages))
-=======
             raise ValueError('; '.join(error_messages))
->>>>>>> d713a047
 
         return True
 
