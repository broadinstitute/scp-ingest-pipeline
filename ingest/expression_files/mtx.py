"""
Module for ingesting MTX files

DESCRIPTION
This module provides extract and transforms function for an MTX file bundle. An
MTX file bundle consists of A) an .mtx file in Matrix
Market matrix coordinate format, B) a genes.tsv file, and a barcodes.tsv file.
These are commonly provided from 10x Genomics v2.

"""


from typing import Dict, Generator, List, Tuple  # noqa: F401git ad

try:
    from expression_files import GeneExpression
    from ingest_files import IngestFiles
except ImportError:
    # Used when importing as external package, e.g. imports in
    # single_cell_portal code
    from .expression_files import GeneExpression
    from ..ingest_files import IngestFiles


class MTXIngestor(GeneExpression):
    ALLOWED_FILE_TYPES = ["text/tab-separated-values"]

    @staticmethod
    def matches_file_type(file_type):
        return "mtx" == file_type

    def __init__(self, mtx_path: str, study_file_id: str, study_id: str, **kwargs):
        GeneExpression.__init__(self, mtx_path, study_file_id, study_id)

        mtx_ingest_file = IngestFiles(mtx_path, self.ALLOWED_FILE_TYPES)
        self.mtx_file = mtx_ingest_file.resolve_path(mtx_path)[0]

        genes_path = kwargs.pop("gene_file")
        genes_ingest_file = IngestFiles(genes_path, self.ALLOWED_FILE_TYPES)
        self.genes_file = genes_ingest_file.resolve_path(genes_path)[0]

        barcodes_path = kwargs.pop("barcode_file")
        barcodes_ingest_file = IngestFiles(barcodes_path, self.ALLOWED_FILE_TYPES)
        self.barcodes_file = barcodes_ingest_file.resolve_path(barcodes_path)[0]

        # A list ['N', 'K', 'M'] that represents a gene-barcode matrix where N
        # is the gene index, M is the barcode index, and K is the expression
        # score for the given gene index
        self.mtx_dimensions: List[int] = MTXIngestor.get_mtx_dimensions(self.mtx_file)

    @staticmethod
    def check_valid(
        barcodes: List[str], genes: List[str], mtx_dimensions, query_params
    ):
        error_messages = []

        try:
            MTXIngestor.check_bundle(barcodes, genes, mtx_dimensions)
        except ValueError as v:
            error_messages.append(str(v))
        try:
            MTXIngestor.check_duplicates(genes, "gene")
        except ValueError as v:
            error_messages.append(str(v))
        try:
            MTXIngestor.check_duplicates(barcodes, "barcode")
        except ValueError as v:
            error_messages.append(str(v))
        try:
            GeneExpression.check_unique_cells(barcodes, *query_params)
        except ValueError as v:
            error_messages.append(str(v))

        if len(error_messages) > 0:
            raise ValueError("; ".join(error_messages))
        return True

    @staticmethod
    def is_sorted(idx: int, visited_expression_idx: List[int]):
        last_visited_idx = visited_expression_idx[-1]
        if idx not in visited_expression_idx:
            if idx > last_visited_idx:
                return True
            else:
                return False
        else:
            if idx == last_visited_idx:
                return True
            else:
                return False

    @staticmethod
    def check_bundle(barcodes, genes, mtx_dimensions):
        """Confirms barcode and gene files have expected length of values"""
        expected_genes = mtx_dimensions[0]
        actual_genes = len(genes)

        expected_barcodes = mtx_dimensions[1]
        actual_barcodes = len(barcodes)

        if (actual_barcodes == expected_barcodes) and (actual_genes == expected_genes):

            return True
        else:
            msg = (
                f"Expected {expected_barcodes} cells and {expected_genes} genes. "
                f"Got {actual_barcodes} cells and {actual_genes} genes."
            )
            raise ValueError(msg)

    @staticmethod
    def check_duplicates(names: List, file_type: str):
        """Checks for duplicate values.
        Barcode and gene files cannot contain duplicate values within the file

        Parameters
        ----------
        names - Gene or cell values

        file_type: Barcode or gene files. Used in error message
        """
        unique_names: List[str] = set(names)
        if len(names) > len(unique_names):
            amount_of_duplicates = abs(len(unique_names) - len(names))
            msg = (
                "Duplicate values are not allowed. "
                f"There are {amount_of_duplicates} duplicates "
                f"in the {file_type} file"
            )
            raise ValueError(msg)
        return True

    @staticmethod
    def get_mtx_dimensions(file_handler) -> List:
        for line in file_handler:
            if not line.startswith("%"):
                mtx_dimensions: List[str] = line.strip().split()
                try:
                    # Convert values in mtx_dimensions to int
                    dimensions = list(map(int, mtx_dimensions))
                    return dimensions
                except Exception as e:
                    raise e
        raise ValueError("MTX file did not contain data")

    def execute_ingest(self):
        """Parses MTX files"""
        self.extract_feature_barcode_matrices()
        MTXIngestor.check_valid(
            self.cells,
            self.genes,
            self.mtx_dimensions,
            query_params=(self.study_id, self.mongo_connection._client),
        )
        self.transform()

    def extract_feature_barcode_matrices(self):
        """
        Sets relevant iterables for the gene and barcode file of the MTX bundle
        """
        self.genes: List[str] = [
            g.strip().strip('"') for g in self.genes_file.readlines()
        ]
        self.cells: List[str] = [
            c.strip().strip('"') for c in self.barcodes_file.readlines()
        ]

    def transform(self):
        num_processed = 0
        prev_idx = 0
        gene_models = []
        data_arrays = []
        exp_cells = []
        exp_scores = []
        visited_expression_idx = [0]

        # All observed cells
        for data_array in GeneExpression.create_data_arrays(
            name=f"{self.cluster_name} Cells",
            array_type="cells",
            values=self.cells,
            linear_data_type="Study",
            linear_data_id=self.study_file_id,
            **self.data_array_kwargs,
        ):
            data_arrays.append(data_array)
        for row in self.mtx_file:
            raw_gene_idx, raw_barcode_idx, raw_exp_score = row.split()
            current_idx = int(raw_gene_idx)
            if current_idx != prev_idx:
                if not MTXIngestor.is_sorted(current_idx, visited_expression_idx):
                    raise ValueError("MTX file must be sorted")
<<<<<<< HEAD
                else:
                    visited_expression_idx.append(current_idx)
                    # Create data arrays from prior gene
                    if last_idx != 0:
                        GeneExpression.dev_logger.debug(f"Processing {gene}")
                        # Data array for cell names
                        da_cells = GeneExpression.create_data_arrays(
                            name=gene,
                            array_type=f"{gene} Cells",
                            values=exp_cells,
                            linear_data_type="Study",
                            linear_data_id=model_id,
                            **self.data_array_kwargs,
                        )
                        data_arrays.extend(da_cells)
                        # Data array for expression values
                        da_exp = GeneExpression.create_data_arrays(
                            name=gene,
                            array_type=f"{gene} Expression",
                            values=exp_scores,
                            linear_data_type="Gene",
                            linear_data_id=model_id,
                            **self.data_array_kwargs,
                        )
                        data_arrays.extend(da_exp)
                        # Reset variables so values will be associated w/new
                        # gene
                        exp_cells = []
                        exp_scores = []
                if len(data_arrays) > 1_000:
                    yield gene_models, data_arrays
                    num_processed += len(gene_models)
                    GeneExpression.dev_logger.info(
                        f"Processed {num_processed} genes. "
                        f"{str(datetime.datetime.now() - start_time)} "
                        f"elapsed"
=======
                visited_expression_idx.append(current_idx)
                if prev_idx != 0:
                    # Expressed cells and scores are associated with prior gene
                    prev_gene_id, prev_gene = self.genes[prev_idx - 1].split("\t")
                    # Ff the previous gene exists, load its models
                    data_arrays, gene_models, num_processed = self.create_models(
                        exp_cells,
                        exp_scores,
                        prev_gene,
                        prev_gene_id,
                        gene_models,
                        data_arrays,
                        num_processed,
                        False,
>>>>>>> 70e8e03d
                    )
                    exp_cells = []
                    exp_scores = []
                prev_idx = current_idx
            exp_cell = self.cells[int(raw_barcode_idx) - 1]
            exp_score = round(float(raw_exp_score), 3)
            exp_cells.append(exp_cell)
            exp_scores.append(exp_score)
<<<<<<< HEAD
        if len(gene_models) > 0:
            yield gene_models, data_arrays
            num_processed += len(gene_models)
            GeneExpression.dev_logger.info(
                f"Processed {num_processed} genes. "
                f"{str(datetime.datetime.now() - start_time)} "
                f"elapsed"
            )
=======
        # Create data array for last row
        current_gene_id, current_gene = self.genes[prev_idx - 1].split("\t")
        self.create_models(
            exp_cells,
            exp_scores,
            current_gene,
            current_gene_id,
            gene_models,
            data_arrays,
            num_processed,
            True,
        )
>>>>>>> 70e8e03d
<|MERGE_RESOLUTION|>--- conflicted
+++ resolved
@@ -190,44 +190,6 @@
             if current_idx != prev_idx:
                 if not MTXIngestor.is_sorted(current_idx, visited_expression_idx):
                     raise ValueError("MTX file must be sorted")
-<<<<<<< HEAD
-                else:
-                    visited_expression_idx.append(current_idx)
-                    # Create data arrays from prior gene
-                    if last_idx != 0:
-                        GeneExpression.dev_logger.debug(f"Processing {gene}")
-                        # Data array for cell names
-                        da_cells = GeneExpression.create_data_arrays(
-                            name=gene,
-                            array_type=f"{gene} Cells",
-                            values=exp_cells,
-                            linear_data_type="Study",
-                            linear_data_id=model_id,
-                            **self.data_array_kwargs,
-                        )
-                        data_arrays.extend(da_cells)
-                        # Data array for expression values
-                        da_exp = GeneExpression.create_data_arrays(
-                            name=gene,
-                            array_type=f"{gene} Expression",
-                            values=exp_scores,
-                            linear_data_type="Gene",
-                            linear_data_id=model_id,
-                            **self.data_array_kwargs,
-                        )
-                        data_arrays.extend(da_exp)
-                        # Reset variables so values will be associated w/new
-                        # gene
-                        exp_cells = []
-                        exp_scores = []
-                if len(data_arrays) > 1_000:
-                    yield gene_models, data_arrays
-                    num_processed += len(gene_models)
-                    GeneExpression.dev_logger.info(
-                        f"Processed {num_processed} genes. "
-                        f"{str(datetime.datetime.now() - start_time)} "
-                        f"elapsed"
-=======
                 visited_expression_idx.append(current_idx)
                 if prev_idx != 0:
                     # Expressed cells and scores are associated with prior gene
@@ -242,7 +204,6 @@
                         data_arrays,
                         num_processed,
                         False,
->>>>>>> 70e8e03d
                     )
                     exp_cells = []
                     exp_scores = []
@@ -251,16 +212,6 @@
             exp_score = round(float(raw_exp_score), 3)
             exp_cells.append(exp_cell)
             exp_scores.append(exp_score)
-<<<<<<< HEAD
-        if len(gene_models) > 0:
-            yield gene_models, data_arrays
-            num_processed += len(gene_models)
-            GeneExpression.dev_logger.info(
-                f"Processed {num_processed} genes. "
-                f"{str(datetime.datetime.now() - start_time)} "
-                f"elapsed"
-            )
-=======
         # Create data array for last row
         current_gene_id, current_gene = self.genes[prev_idx - 1].split("\t")
         self.create_models(
@@ -272,5 +223,4 @@
             data_arrays,
             num_processed,
             True,
-        )
->>>>>>> 70e8e03d
+        )