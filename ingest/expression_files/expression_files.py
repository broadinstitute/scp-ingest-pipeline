"""A base class for expression files.

DESCRIPTION
This base class provides functions to create dataArrays for gene expression
files.

PREREQUISITES
Must have python 3.6 or higher.
"""
import abc
import datetime
import ntpath
import copy
from dataclasses import dataclass
from typing import List, Dict, Generator  # noqa: F401

from bson.objectid import ObjectId
from mypy_extensions import TypedDict
from pymongo.errors import BulkWriteError

try:
    from ingest_files import DataArray
    from monitor import setup_logger
    from mongo_connection import MongoConnection
except ImportError:
    # Used when importing as external package, e.g. imports in single_cell_portal code
    from ..ingest_files import DataArray
    from ..monitor import setup_logger
    from ..mongo_connection import MongoConnection


class GeneExpression:
    __metaclass__ = abc.ABCMeta
    COLLECTION_NAME = "genes"
<<<<<<< HEAD
    DATA_ARRAY_BATCH_SIZE = 1000
    # Logger provides more details
    dev_logger = setup_logger(__name__, "log.txt", format="support_configs")
=======
    DATA_ARRAY_BATCH_SIZE = 1_000
    info_logger = setup_logger(__name__, "info.txt")
>>>>>>> 70e8e03d

    @dataclass
    class Model(TypedDict):
        name: str
        # downcase version of 'name'
        searchable_name: str
        study_file_id: ObjectId
        study_id: ObjectId
        _id: ObjectId
        gene_id: str = None

    def __init__(self, file_path: str, study_id: str, study_file_id: str):
        self.study_id = ObjectId(study_id)
        self.study_file_id = ObjectId(study_file_id)
        head, tail = ntpath.split(file_path)
        self.cluster_name = tail or ntpath.basename(head)
        self.mongo_connection = MongoConnection()
        # Common data array kwargs
        self.data_array_kwargs = {
            "cluster_name": self.cluster_name,
            "study_file_id": self.study_file_id,
            "study_id": self.study_id,
        }

    @abc.abstractmethod
    def transform(self):
        """Abstract method for transforming expression data into data models."""

    @abc.abstractmethod
    def execute_ingest(self):
        """Abstract method for parsing expression data into MongoDB."""

    @staticmethod
    @abc.abstractmethod
    def check_valid():
        """Abstract method for validating expression matrices."""

    @staticmethod
    def create_gene_model(
        *ignore, name: str, study_file_id, study_id, _id: int, gene_id: str = None
    ):
        """Creates a gene model for a single gene.
            This function accepts keyword arguments only. An error will be raised
                if positional or additional keyword arguments are passed in.
        """
        if ignore:
            raise TypeError("Position arguments are not accepted.")
        return GeneExpression.Model(
            {
                "name": name,
                "searchable_name": name.lower(),
                "study_file_id": study_file_id,
                "study_id": study_id,
                "gene_id": gene_id,
                "_id": _id,
            }
        )

    @staticmethod
    def check_unique_cells(cell_names: List, study_id, client):
        """Checks cell names against database to confirm matrix contains unique
            cell names.

         Parameters:
            cell_names (List[str]): List of cell names in matrix
            study_id (ObjectId): The study id the cell names belong to
            client: MongoDB client
        """
        COLLECTION_NAME = "data_arrays"
        query = {
            "$and": [
                {"linear_data_type": "Study"},
                {"array_type": "cells"},
                {"study_id": study_id},
            ],
            "$nor": [{"name": "All Cells"}],
        }
        # Returned fields from query results
        field_names = {"values": 1, "_id": 0}
        # Dict = {values_1: [<cell names>]... values_n:[<cell names>]}
        query_results: List[Dict] = list(
            client[COLLECTION_NAME].find(query, field_names)
        )
        # Query did not return results
        if not query_results:
            return True
        # Flatten query results
        existing_cells = [
            values
            for cell_values in query_results
            for values in cell_values.get("values")
        ]
        dupes = set(existing_cells) & set(cell_names)
        if len(dupes) > 0:
            error_string = (
                f"Expression file contains {len(dupes)} cells "
                "that also exist in another expression file."
            )

            # add the first 3 duplicates to the error message
            error_string += f'Duplicates include {", ".join(list(dupes)[:3])}'
            raise ValueError(error_string)
        return True

    @staticmethod
    def create_data_arrays(
        *ignore,
        # keyword arguments
        name: str,
        cluster_name: str,
        array_type: str,
        values: List,
        linear_data_type: str,
        linear_data_id,
        study_id,
        study_file_id,
    ) -> Generator:
        """
        Sets data array for expression data.
        This function accepts keyword arguments only. An error will be raised
                if positional or additional keyword arguments are passed in.
        """
        fn_kwargs = copy.copy(locals())
        # Positional arguments passed in
        if ignore:
            raise TypeError("Positional arguments are not accepted.")
        del fn_kwargs["ignore"]
        for model in DataArray(**fn_kwargs).get_data_arrays():
            yield model

    @staticmethod
    def insert(docs: List, collection_name: str, client):
        try:
            client[collection_name].insert_many(docs, ordered=False)
        except BulkWriteError as bwe:
            raise BulkWriteError(
                f"Error caused by inserting into collection '{collection_name}': {bwe.details}"
            )
        except Exception as e:
            raise Exception(
                f"Error caused by inserting into collection '{collection_name}': {e}"
            )

    def load(self, docs: List, collection_name: List):
        start_time = datetime.datetime.now()
<<<<<<< HEAD
        GeneExpression.insert(gene_docs, self.COLLECTION_NAME, self.mongo_connection)
        GeneExpression.insert(data_array_docs, "data_arrays", self.mongo_connection)
        GeneExpression.dev_logger.info(
            f"Time to load {len(gene_docs) + len(data_array_docs)} models: {str(datetime.datetime.now() - start_time)}"
        )
=======
        GeneExpression.insert(docs, collection_name, self.mongo_connection)
        self.info_logger.info(
            f"Time to load {len(docs)} models: {str(datetime.datetime.now() - start_time)}"
        )

    def create_models(
        self,
        exp_cells: List,
        exp_scores: List,
        gene: str,
        gene_id: str,
        gene_models: List,
        data_arrays: List,
        num_processed: int,
        force=False,
    ):
        """Creates models for a given gene and batches them for loading if
            necessary.

        After creating models, the amount of data arrays are checked to see if
        models should be loaded into the database. Data arrays and gene models
        will be loaded if the threshold, as specified in DATA_ARRAY_BATCH_SIZE,
        is met.

        Returns:
            data_arrays: List[str]
            gene_models: List[str]
            num_processed: int
                Amount of gene models created.
            """
        current_data_arrays = []
        start_time = datetime.datetime.now()

        model_id = ObjectId()
        gene_models.append(
            GeneExpression.create_gene_model(
                name=gene,
                study_file_id=self.study_file_id,
                study_id=self.study_id,
                gene_id=gene_id,
                _id=model_id,
            )
        )
        if len(data_arrays) > 0:
            # Data arrays for cells
            for cell_data_array in GeneExpression.create_data_arrays(
                name=f"{gene} Cells",
                array_type="cells",
                values=exp_cells,
                linear_data_type="Gene",
                linear_data_id=model_id,
                **self.data_array_kwargs,
            ):
                current_data_arrays.append(cell_data_array)
            # Data arrays for expression values
            for exp_value_data_array in GeneExpression.create_data_arrays(
                name=f"{gene} Expression",
                array_type="expression",
                values=exp_scores,
                linear_data_type="Gene",
                linear_data_id=model_id,
                **self.data_array_kwargs,
            ):
                current_data_arrays.append(exp_value_data_array)
        this_batch_size = len(data_arrays) + len(current_data_arrays)
        # Determine if models should be batched
        if this_batch_size >= GeneExpression.DATA_ARRAY_BATCH_SIZE or force:
            self.load(gene_models, GeneExpression.COLLECTION_NAME)
            self.load(data_arrays, DataArray.COLLECTION_NAME)
            num_processed += len(gene_models)
            print(
                f"Processed {num_processed} genes. "
                f"{str(datetime.datetime.now() - start_time)} "
                f"elapsed"
            )
            gene_models.clear()
            data_arrays.clear()
        data_arrays += current_data_arrays

        return data_arrays, gene_models, num_processed
>>>>>>> 70e8e03d
<|MERGE_RESOLUTION|>--- conflicted
+++ resolved
@@ -32,14 +32,9 @@
 class GeneExpression:
     __metaclass__ = abc.ABCMeta
     COLLECTION_NAME = "genes"
-<<<<<<< HEAD
-    DATA_ARRAY_BATCH_SIZE = 1000
+    DATA_ARRAY_BATCH_SIZE = 1_000
     # Logger provides more details
     dev_logger = setup_logger(__name__, "log.txt", format="support_configs")
-=======
-    DATA_ARRAY_BATCH_SIZE = 1_000
-    info_logger = setup_logger(__name__, "info.txt")
->>>>>>> 70e8e03d
 
     @dataclass
     class Model(TypedDict):
@@ -185,15 +180,8 @@
 
     def load(self, docs: List, collection_name: List):
         start_time = datetime.datetime.now()
-<<<<<<< HEAD
-        GeneExpression.insert(gene_docs, self.COLLECTION_NAME, self.mongo_connection)
-        GeneExpression.insert(data_array_docs, "data_arrays", self.mongo_connection)
+        GeneExpression.insert(docs, collection_name, self.mongo_connection)
         GeneExpression.dev_logger.info(
-            f"Time to load {len(gene_docs) + len(data_array_docs)} models: {str(datetime.datetime.now() - start_time)}"
-        )
-=======
-        GeneExpression.insert(docs, collection_name, self.mongo_connection)
-        self.info_logger.info(
             f"Time to load {len(docs)} models: {str(datetime.datetime.now() - start_time)}"
         )
 
@@ -271,5 +259,4 @@
             data_arrays.clear()
         data_arrays += current_data_arrays
 
-        return data_arrays, gene_models, num_processed
->>>>>>> 70e8e03d
+        return data_arrays, gene_models, num_processed