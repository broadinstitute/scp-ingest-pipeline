"""A base class for expression files.

DESCRIPTION
This base class provides functions to create dataArrays for gene expression
files.

PREREQUISITES
Must have python 3.6 or higher.
"""
import abc
import datetime
import ntpath
import copy
from dataclasses import dataclass
from typing import List, Dict, Generator  # noqa: F401

from bson.objectid import ObjectId
from mypy_extensions import TypedDict

try:
    from ingest_files import DataArray
    from monitor import setup_logger
    from mongo_connection import MongoConnection, graceful_auto_reconnect
except ImportError:
    # Used when importing as external package, e.g. imports in single_cell_portal code
    from ..ingest_files import DataArray
    from ..monitor import setup_logger
    from ..mongo_connection import MongoConnection, graceful_auto_reconnect


class GeneExpression:
    __metaclass__ = abc.ABCMeta
    COLLECTION_NAME = "genes"
    DATA_ARRAY_BATCH_SIZE = 1_000
    # Logger provides more details
    dev_logger = setup_logger(__name__, "log.txt", format="support_configs")

    @dataclass
    class Model(TypedDict):
        name: str
        # downcase version of 'name'
        searchable_name: str
        study_file_id: ObjectId
        study_id: ObjectId
        _id: ObjectId
        gene_id: str = None

    def __init__(self, file_path: str, study_id: str, study_file_id: str):
        self.study_id = ObjectId(study_id)
        self.study_file_id = ObjectId(study_file_id)
        head, tail = ntpath.split(file_path)
        self.cluster_name = tail or ntpath.basename(head)
        self.mongo_connection = MongoConnection()
        # Common data array kwargs
        self.data_array_kwargs = {
            "cluster_name": self.cluster_name,
            "study_file_id": self.study_file_id,
            "study_id": self.study_id,
        }

    @abc.abstractmethod
    def transform(self):
        """Abstract method for transforming expression data into data models."""

    @abc.abstractmethod
    def execute_ingest(self):
        """Abstract method for parsing expression data into MongoDB."""

    @staticmethod
    @abc.abstractmethod
    def check_valid():
        """Abstract method for validating expression matrices."""

    @staticmethod
    def create_gene_model(
        *ignore, name: str, study_file_id, study_id, _id: int, gene_id: str = None
    ):
        """Creates a gene model for a single gene.
            This function accepts keyword arguments only. An error will be raised
                if positional or additional keyword arguments are passed in.
        """
        if ignore:
            raise TypeError("Position arguments are not accepted.")
        return GeneExpression.Model(
            {
                "name": name,
                "searchable_name": name.lower(),
                "study_file_id": study_file_id,
                "study_id": study_id,
                "gene_id": gene_id,
                "_id": _id,
            }
        )

    @staticmethod
    def is_raw_count_file(study_id, study_file_id, client):
        "Checks if study file is a raw count matrix"
        COLLECTION_NAME = "study_files"
        QUERY = {"_id": study_file_id, "study_id": study_id}

        study_file_doc = list(client[COLLECTION_NAME].find(QUERY)).pop()
        # Name of embedded document that holds 'is_raw_count_files is named expression_file_info.
        # If study files does not have document expression_file_info
        # field, "is_raw_count_files", will not exist.:
        if "expression_file_info" in study_file_doc.keys():
            return study_file_doc["expression_file_info"]["is_raw_count_files"]
        else:
            return False

    @staticmethod
    def query_cells(study_id, client, query_kwargs):
        QUERY = {
            "$and": [
                {"linear_data_type": "Study"},
                {"array_type": "cells"},
                {"study_id": study_id},
            ],
            "$nor": [{"name": "All Cells"}],
            **query_kwargs,
        }
        # Returned fields from query results
        FIELD_NAMES = {"values": 1, "_id": 0}
        COLLECTION_NAME = "data_arrays"

        return list(client[COLLECTION_NAME].find(QUERY, FIELD_NAMES))

    @staticmethod
    def get_cell_names_from_study_file_id(study_id, study_file_id, client):
<<<<<<< HEAD
=======
        """Returns cell names of study files of the same type. However, the cell names
            from study file id that's passed into the function are not included."""

>>>>>>> 61927b36
        additional_query_kwargs = {}
        study_files_ids = GeneExpression.get_study_expression_file_ids(
            study_id, study_file_id, client
        )

        # If there are study files of the same type create and add filters
        if study_files_ids:
            study_files_ids_list = [
                study_files_id["_id"] for study_files_id in study_files_ids
            ]
            additional_query_kwargs["study_file_id"] = {"$in": study_files_ids_list}

        # Dict = {values_1: [<cell names>]... values_n:[<cell names>]}
        query_results: List[Dict] = GeneExpression.query_cells(
            study_id, client, additional_query_kwargs
        )
        if not query_results:
            return None
        # Flatten query results
        existing_cells = [
            values
            for cell_values in query_results
            for values in cell_values.get("values")
        ]
        return existing_cells

    @staticmethod
    def check_unique_cells(cell_names: List, study_id, study_file_id, client):
        """Method checks for unique cells  by matrix type


         Parameters:
            cell_names (List[str]): List of cell names in matrix
            study_id (ObjectId): The study id the cell names belong to
            study_file_id (ObjectId): The file id the cell names belong to
            client: MongoDB client
        """

        existing_cells = GeneExpression.get_cell_names_from_study_file_id(
            study_id, study_file_id, client
        )
        if existing_cells:
            dupes = set(existing_cells) & set(cell_names)
            if len(dupes) > 0:
                error_string = (
                    f"Expression file contains {len(dupes)} cells "
                    "that also exist in another expression file."
                )

                # add the first 3 duplicates to the error message
                error_string += f'Duplicates include {", ".join(list(dupes)[:3])}'
                raise ValueError(error_string)
        return True

    @staticmethod
    def has_expression_file_info_doc(study_id, study_file_id, client):
        COLLECTION_NAME = "study_files"
        QUERY = {
            "study_id": study_id,
            "study_file_id": study_file_id,
            "expression_file_info": {"$exists": True},
        }
        query_results = list(client[COLLECTION_NAME].find(QUERY))
        if query_results:
            return True
        return False

    @staticmethod
    def get_study_expression_file_ids(
        study_id, current_study_file_id, client
    ) -> List[Dict]:
        """Returns study file ids that are of the same type as 'current_study_file_id' in the study """

        COLLECTION_NAME = "study_files"
        field_names = {"_id": 1}
        QUERY = {
            "$and": [{"study_id": study_id}],
            "file_type": {"$in": ["Expression Matrix", "MM Coordinate Matrix"]},
            "$nor": [{"_id": current_study_file_id}],
        }
        is_raw_count_files = GeneExpression.is_raw_count_file(
            study_id, current_study_file_id, client
        )
        if is_raw_count_files:
            QUERY["$and"].append(
                {"expression_file_info.is_raw_count_files": is_raw_count_files}
            )
        # Returned fields query results
        query_results = list(client[COLLECTION_NAME].find(QUERY, field_names))
        return query_results

    @staticmethod
    def create_data_arrays(
        *ignore,
        # keyword arguments
        name: str,
        cluster_name: str,
        array_type: str,
        values: List,
        linear_data_type: str,
        linear_data_id,
        study_id,
        study_file_id,
    ) -> Generator:
        """
        Sets data array for expression data.
        This function accepts keyword arguments only. An error will be raised
                if positional or additional keyword arguments are passed in.
        """
        fn_kwargs = copy.copy(locals())
        # Positional arguments passed in
        if ignore:
            raise TypeError("Positional arguments are not accepted.")
        del fn_kwargs["ignore"]
        for model in DataArray(**fn_kwargs).get_data_arrays():
            yield model

    @staticmethod
    @graceful_auto_reconnect
    def insert(docs: List, collection_name: str, client):
        client[collection_name].insert_many(docs, ordered=False)

    def load(self, docs: List, collection_name: List):
        start_time = datetime.datetime.now()
        GeneExpression.insert(docs, collection_name, self.mongo_connection._client)
        GeneExpression.dev_logger.info(
            f"Time to load {len(docs)} models: {str(datetime.datetime.now() - start_time)}"
        )

    def create_models(
        self,
        exp_cells: List,
        exp_scores: List,
        gene: str,
        gene_id: str,
        gene_models: List,
        data_arrays: List,
        num_processed: int,
        force=False,
    ):
        """Creates models for a given gene and batches them for loading if
            necessary.

        After creating models, the amount of data arrays are checked to see if
        models should be loaded into the database. Data arrays and gene models
        will be loaded if the threshold, as specified in DATA_ARRAY_BATCH_SIZE,
        is met.

        Returns:
            data_arrays: List[str]
            gene_models: List[str]
            num_processed: int
                Amount of gene models created.
            """
        current_data_arrays = []
        start_time = datetime.datetime.now()
        model_id = ObjectId()

        if gene:
            gene_models.append(
                GeneExpression.create_gene_model(
                    name=gene,
                    study_file_id=self.study_file_id,
                    study_id=self.study_id,
                    gene_id=gene_id,
                    _id=model_id,
                )
            )
        # Make data array models for genes with expression data
        if len(exp_scores) > 0:
            # Data array model for cells
            for cell_data_array in GeneExpression.create_data_arrays(
                name=f"{gene} Cells",
                array_type="cells",
                values=exp_cells,
                linear_data_type="Gene",
                linear_data_id=model_id,
                **self.data_array_kwargs,
            ):
                current_data_arrays.append(cell_data_array)
            # Data array model for expression values
            for exp_value_data_array in GeneExpression.create_data_arrays(
                name=f"{gene} Expression",
                array_type="expression",
                values=exp_scores,
                linear_data_type="Gene",
                linear_data_id=model_id,
                **self.data_array_kwargs,
            ):
                current_data_arrays.append(exp_value_data_array)
        this_batch_size = len(data_arrays) + len(current_data_arrays)
        # Determine if models should be batched/loaded
        if this_batch_size >= GeneExpression.DATA_ARRAY_BATCH_SIZE or force:
            if force:
                # Add new data arrays
                data_arrays += current_data_arrays
                current_data_arrays.clear()
            if len(data_arrays) > 0:
                self.load(data_arrays, DataArray.COLLECTION_NAME)
            if len(gene_models) > 0:
                self.load(gene_models, GeneExpression.COLLECTION_NAME)
            num_processed += len(gene_models)
            GeneExpression.dev_logger.info(
                f"Processed {num_processed} genes. "
                f"{str(datetime.datetime.now() - start_time)} "
                f"elapsed"
            )
            gene_models.clear()
            data_arrays.clear()
        data_arrays += current_data_arrays

        return data_arrays, gene_models, num_processed<|MERGE_RESOLUTION|>--- conflicted
+++ resolved
@@ -126,12 +126,8 @@
 
     @staticmethod
     def get_cell_names_from_study_file_id(study_id, study_file_id, client):
-<<<<<<< HEAD
-=======
         """Returns cell names of study files of the same type. However, the cell names
             from study file id that's passed into the function are not included."""
-
->>>>>>> 61927b36
         additional_query_kwargs = {}
         study_files_ids = GeneExpression.get_study_expression_file_ids(
             study_id, study_file_id, client
