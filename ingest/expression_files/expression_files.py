--- conflicted
+++ resolved
@@ -116,47 +116,16 @@
         ).get_data_array():
             yield model
 
-<<<<<<< HEAD
     def load(self, gene_docs: List, data_array_docs: List):
-=======
-    def load(self, gene_docs: List, data_array_documents: List):
->>>>>>> 2bbf2c61
-        """
-        Load gene and data_array models into mongoDB
-        """
-        start_time = datetime.datetime.now()
-
-        # Creating Mongo bulk operations
-        data_array_bulk_operations = list(
-            map(lambda model: InsertOne(model), data_array_documents))
-        gene_model_bulk_operations = list(
-            map(lambda model: InsertOne(model), gene_docs))
-
-        # Try writing data_array_colection
-<<<<<<< HEAD
         self.insert(gene_docs, self.COLLECTION_NAME)
         self.insert(data_array_docs, 'data_array')
         print(f'Time to load {len(gene_docs) + len(data_array_docs)} models: {str(datetime.datetime.now() - start_time)}')
-=======
-        try:
-            self.mongo_connection.client['data_arrays'].bulk_write(
-                data_array_bulk_operations,  ordered=False
-            )
-        except BulkWriteError as bwe:
-            print(f"error caused by data docs : {bwe.details}")
-            raise BulkWriteError(f'Error caused by data docs : {bwe.details}')
->>>>>>> 2bbf2c61
+
 
     def insert(self, docs: List, collection_name: str):
         try:
-<<<<<<< HEAD
             self.mongo_connection._client[collection_name].insert_many(
                 docs,  ordered=False)
-=======
-            gene_doc_bulk_write_results = self.mongo_connection.client[self.COLLECTION_NAME].bulk_write(
-                gene_model_bulk_operations,  ordered=False
-            )
->>>>>>> 2bbf2c61
         except BulkWriteError as bwe:
             print(f"Error caused by inserting into collection '{collection_name}': {bwe.details}")
             raise BulkWriteError(f'Error caused by data docs : {bwe.details}')
