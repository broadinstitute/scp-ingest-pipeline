--- conflicted
+++ resolved
@@ -10,111 +10,88 @@
 import re
 from itertools import islice
 
-<<<<<<< HEAD
 import pandas as pd
 
+# from google.cloud import storage
+
 
 class IngestFiles:
-    def __init__(self, file_path, allowed_file_types, *, is_MTX=False, open_as=None):
+    def __init__(self, file_path, allowed_file_types, *, open_as=None):
         if not os.path.exists(file_path):
             raise IOError(f"File '{file_path}' not found")
-        self.allowed_file_types = allowed_file_types
-        self.file_type, self.file = self.open_file(file_path, open_as)
-=======
-from google.cloud import storage
-
-
-class IngestFiles:
-    def __init__(self, file_path, allowed_file_types, is_MTX=False):
-
         # File is remote (in GCS bucket) when running via PAPI,
         # and typically local when developing
-        self.is_remote_file = (file_path[:5] == 'gs://')
-
-        self.verify_file_exists(file_path)
+        # self.is_remote_file = (file_path[:5] == 'gs://')
         self.allowed_file_types = allowed_file_types
-        self.file_type, self.file, self.file_handle = self.open_file(file_path)
->>>>>>> b4f29098
+        # self.verify_file_exists(file_path)
+        self.file_type, self.file = self.open_file(file_path, open_as)
         # Keeps tracks of lines parsed
         self.amount_of_lines = 0
-        self.is_MTX = is_MTX
-
-<<<<<<< HEAD
+
+    # def download_from_bucket(self, file_path):
+    #     """Downloads file from Google Cloud Storage bucket"""
+    #     bucket = self.storage_client.get_bucket(self.bucket_name)
+    #     blob = self.bucket.blob(self.source)
+    #     destination = '/tmp/' + self.source.replace('/', '%2f')
+    #     blob.download_to_filename(destination)
+    #     print(f'{file_path} downloaded to {destination}.')
+    #     return destination
+    #
+    # def set_gcs_attrs(self, file_path):
+    #     """Sets instance attributes related to Google Cloud Storage"""
+    #     self.storage_client = storage.Client()
+    #     path_segments = file_path[5:].split('/')
+    #     self.bucket_name = path_segments[0]
+    #     self.bucket = self.storage_client.get_bucket(self.bucket_name)
+    #     self.source = '/'.join(path_segments[1:])
+    #
+    # def verify_file_exists(self, file_path):
+    #     """Determines if file can be found, throws error if not"""
+    #     if self.is_remote_file:
+    #         # File is in GCS bucket
+    #         self.set_gcs_attrs(file_path)
+    #         source_blob = storage.Blob(bucket=self.bucket, name=self.source)
+    #         if not source_blob.exists(self.storage_client):
+    #             raise OSError(f'Remote file "{file_path}" not found')
+    #     else:
+    #         # File is local
+    #         if not os.path.exists(file_path):
+    #             raise OSError(f'File "{file_path}" not found')
+    #
+    # def resolve_path(self, file_path):
+    #     """Localizes object if given a GS URL, returns open Python file object
+    #
+    #     Args:
+    #         file_path: Path to a local file, or a Google Cloud Storage URL
+    #
+    #     Returns:
+    #         Open file object
+    #     """
+    #     if self.is_remote_file:
+    #         file_path = self.download_from_bucket(file_path)
+
+        # Remove BOM with encoding='utf-8-sig
+        return open(file_path, encoding='utf-8-sig')
+
     def open_file(self, file_path, open_as=None):
         """ Opens txt, csv, or tsv formatted files"""
         open_file = open(file_path, encoding='utf-8-sig')
         file_connections = {
             # Remove BOM with encoding='utf-8-sig'
             'text/csv': self.open_csv,
-=======
-    def download_from_bucket(self, file_path):
-        """Downloads file from Google Cloud Storage bucket"""
-        bucket = self.storage_client.get_bucket(self.bucket_name)
-        blob = self.bucket.blob(self.source)
-        destination = '/tmp/' + self.source.replace('/', '%2f')
-        blob.download_to_filename(destination)
-        print(f'{file_path} downloaded to {destination}.')
-        return destination
-
-    def set_gcs_attrs(self, file_path):
-        """Sets instance attributes related to Google Cloud Storage"""
-        self.storage_client = storage.Client()
-        path_segments = file_path[5:].split('/')
-        self.bucket_name = path_segments[0]
-        self.bucket = self.storage_client.get_bucket(self.bucket_name)
-        self.source = '/'.join(path_segments[1:])
-
-    def verify_file_exists(self, file_path):
-        """Determines if file can be found, throws error if not"""
-        if self.is_remote_file:
-            # File is in GCS bucket
-            self.set_gcs_attrs(file_path)
-            source_blob = storage.Blob(bucket=self.bucket, name=self.source)
-            if not source_blob.exists(self.storage_client):
-                raise OSError(f'Remote file "{file_path}" not found')
-        else:
-            # File is local
-            if not os.path.exists(file_path):
-                raise OSError(f'File "{file_path}" not found')
-
-    def resolve_path(self, file_path):
-        """Localizes object if given a GS URL, returns open Python file object
-
-        Args:
-            file_path: Path to a local file, or a Google Cloud Storage URL
-
-        Returns:
-            Open file object
-        """
-        if self.is_remote_file:
-            file_path = self.download_from_bucket(file_path)
-
-        # Remove BOM with encoding='utf-8-sig
-        return open(file_path, encoding='utf-8-sig')
-
-    def open_file(self, file_path):
-        """ Opens TXT, CSV, or TSV formatted files"""
-        open_file = self.resolve_path(file_path)
-        file_connections = {
-            'text/csv': self.open_csv(open_file),
->>>>>>> b4f29098
             'text/plain': open_file,
             'text/tab-separated-values': self.open_tsv,
-            'pandas': self.open_pandas
+            'dataframe': self.open_pandas
         }
         # Check file type
         file_type = self.get_file_type(file_path)[0]
         # See if file type is allowed
         if file_type in self.allowed_file_types:
             # Return file object and type
-<<<<<<< HEAD
             if open_as == None:
                 return file_type, file_connections.get(file_type)(open_file)
             else:
                 return file_type, file_connections.get(open_as)(open_file, file_path)
-=======
-            return file_type, file_connections.get(file_type), open_file
->>>>>>> b4f29098
         else:
             raise ValueError(
                 f"Unsupported file format. Allowed file types are: {' '.join(self.allowed_file_type)}"
@@ -155,8 +132,7 @@
 
     def merge_df(self, file, first_df):
         """ Does an inner join on a file """
-        second_file = self.open_file(file, open_as='pandas')[1]
-
+        second_file = self.open_file(file, open_as='dataframe')[1]
         self.file = pd.merge(second_file, first_df,
                              on=[('NAME', 'TYPE')])
 
