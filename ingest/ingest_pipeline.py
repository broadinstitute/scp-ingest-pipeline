"""Ingest Pipeline for ingesting expression, metadata and cluster
files into MongoDB.

DESCRIPTION
This CLI extracts and transforms different file types then writes them into
a remote MongoDB instance.

PREREQUISITES
See https://github.com/broadinstitute/scp-ingest-pipeline#prerequisites

EXAMPLES
# Takes expression file and stores it into MongoDB

# Ingest cluster file
python ingest_pipeline.py --study-id 5d276a50421aa9117c982845 --study-file-id 123abc ingest_cluster --cluster-file ../tests/data/test_1k_cluster_Data.csv --ingest-cluster --name cluster1 --domain-ranges "{'x':[-1, 1], 'y':[-1, 1], 'z':[-1, 1]}"

# Ingest Cell Metadata file
<<<<<<< HEAD
python ingest_pipeline.py --study-id SCP1 --study-file-id 123abc ingest_cell_metadata --cell-metadata-file ../tests/data/metadata_valid.tsv --ingest-cell-metadata

# Ingest Cell Metadata file against convention
!! Please note that you must have permission to the SCP bucket
python ingest_pipeline.py --study-id SCP1 --study-file-id 123abc ingest_cell_metadata --cell-metadata-file ../tests/data/valid_array_v1.1.3.tsv --ingest-cell-metadata --validate-convention

# Ingest dense file
python ingest_pipeline.py --study-id SCP1 --study-file-id 123abc ingest_expression --taxon-name 'Homo sapiens' --taxon-common-name human --ncbi-taxid 9606 --matrix-file ../tests/data/dense_matrix_19_genes_100k_cells.txt --matrix-file-type dense

# Ingest loom file
python ingest_pipeline.py  --study-id SCP1 --study-file-id 123abc ingest_expression --matrix-file ../tests/data/test_loom.loom  --matrix-file-type loom --taxon-name 'Homo Sapiens' --taxon-common-name humans

# Subsample cluster and metadata file
python ingest_pipeline.py --study-id SCP1 --study-file-id 123abc ingest_subsample --cluster-file ../tests/data/test_1k_cluster_Data.csv --cell-metadata-file ../tests/data/test_1k_metadata_Data.csv --subsample

# Ingest mtx files
python ingest_pipeline.py --study-id SCP1 --study-file-id 123abc ingest_expression --taxon-name 'Homo Sapiens' --taxon-common-name humans --matrix-file ../tests/data/matrix.mtx --matrix-file-type mtx --gene-file ../tests/data/genes.tsv --barcode-file ../tests/data/barcodes.tsv
=======
python ingest_pipeline.py --study-accession 5d276a50421aa9117c982845 --file-id 123abc ingest_cell_metadata --cell-metadata-file ../tests/data/valid_v1.1.1.tsv --ingest-cell-metadata

# Ingest Cell Metadata file against convention
!! Please note that you must have permission to the SCP bucket
python ingest_pipeline.py --study-accession 5d276a50421aa9117c982845 --file-id 123abc ingest_cell_metadata --cell-metadata-file ../tests/data/valid_array_v1.1.3.tsv --ingest-cell-metadata --validate-convention

# Ingest dense file
python ingest_pipeline.py --study-accession 5d276a50421aa9117c982845 --file-id 123abc ingest_expression --taxon-name 'Homo sapiens' --taxon-common-name human --ncbi-taxid 9606 --matrix-file ../tests/data/dense_matrix_19_genes_100k_cells.txt --matrix-file-type dense

# Ingest loom file
python ingest_pipeline.py  --study-accession 5d276a50421aa9117c982845 --file-id 123abc ingest_expression --matrix-file ../tests/data/test_loom.loom  --matrix-file-type loom --taxon-name 'Homo Sapiens' --taxon-common-name humans

# Subsample cluster and metadata file
python ingest_pipeline.py --study-accession 5d276a50421aa9117c982845 --file-id 123abc ingest_subsample --cluster-file ../tests/data/test_1k_cluster_Data.csv --cell-metadata-file ../tests/data/test_1k_metadata_Data.csv --subsample

# Ingest mtx files
python ingest_pipeline.py --study-accession 5d276a50421aa9117c982845 --file-id 123abc ingest_expression --taxon-name 'Homo Sapiens' --taxon-common-name humans --matrix-file ../tests/data/matrix.mtx --matrix-file-type mtx --gene-file ../tests/data/genes.tsv --barcode-file ../tests/data/barcodes.tsv
>>>>>>> 208ed36f
"""
import argparse
from typing import Dict, Generator, List, Tuple, Union  # noqa: F401
import ast

# import os
# import sys
import json
import os

from cell_metadata import CellMetadata
from clusters import Clusters
from dense import Dense
from gene_data_model import Gene
from google.api_core import exceptions
<<<<<<< HEAD
from pymongo import MongoClient
=======
>>>>>>> 208ed36f
from mtx import Mtx

# from ingest_files import IngestFiles
from subsample import SubSample
from loom import Loom
from ingest_files import IngestFiles
from validation.validate_metadata import validate_input_metadata, report_issues

# Ingest file types
EXPRESSION_FILE_TYPES = ["dense", "mtx", "loom"]


class IngestPipeline(object):
    # File location for metadata json convention
    JSON_CONVENTION = 'gs://fc-bcc55e6c-bec3-4b2e-9fb2-5e1526ddfcd2/metadata_conventions/AMC_v1.1.3/AMC_v1.1.3.json'

    def __init__(
        self,
        *,
        study_id: str,
        study_file_id: str,
        matrix_file: str = None,
        matrix_file_type: str = None,
        cell_metadata_file: str = None,
        cluster_file: str = None,
        subsample=False,
        ingest_cell_metadata=False,
        ingest_cluster=False,
        **kwargs,
    ):
        """Initializes variables in ingest service."""
        self.study_id = study_id
        self.study_file_id = study_file_id
        self.matrix_file = matrix_file
        self.matrix_file_type = matrix_file_type
<<<<<<< HEAD
        if os.environ.get('DATABASE_HOST') is not None:
            # Needed to run tests in CircleCI.  TODO: add mock, remove this
            self.db = self.get_mongo_db()
        else:
            self.db = None
=======
        self.db = None
>>>>>>> 208ed36f
        self.cluster_file = cluster_file
        self.kwargs = kwargs
        self.cell_metadata_file = cell_metadata_file
        if matrix_file is not None:
            self.matrix = self.initialize_file_connection(matrix_file_type, matrix_file)
        elif ingest_cell_metadata:
            self.cell_metadata = self.initialize_file_connection(
                "cell_metadata", cell_metadata_file
            )
        elif ingest_cluster:
            self.cluster = self.initialize_file_connection("cluster", cluster_file)
        elif matrix_file is None:
            self.matrix = matrix_file

    def get_mongo_db(self):
        host = os.environ['DATABASE_HOST']
        user = os.environ['MONGODB_USERNAME']
        password = os.environ['MONGODB_PASSWORD']
        db_name = os.environ['DATABASE_NAME']

        client = MongoClient(
            host,
            username=user,
            password=password,
            authSource=db_name,
            authMechanism='SCRAM-SHA-1',
        )

        # TODO: Remove this block.
        # Uncomment and run `pytest -s` to manually verify your MongoDB set-up.
        # genes = client[db_name].genes
        # gene = {'gene': 'HBB'}
        # gene_mongo_id = genes.insert_one(gene).inserted_id
        # print(f'gene_mongo_id {gene_mongo_id}')

        return client[db_name]

    def initialize_file_connection(self, file_type, file_path):
        """Initializes connection to file.

            Returns:
                File object.
        """
        # Mtx file types not included because class declaration is different
        file_connections = {
            "dense": Dense,
            "cell_metadata": CellMetadata,
            "cluster": Clusters,
            "mtx": Mtx,
            "loom": Loom,
        }
        return file_connections.get(file_type)(
            file_path, self.study_id, self.study_file_id, **self.kwargs
        )

    def close_matrix(self):
        """Closes connection to file"""
        self.matrix.close()

    def load_expression_data(self, list_of_expression_models: List[Gene]) -> None:
        """Loads expression data into Firestore.

        Args:
            list_of_transformed_data: List[Gene]
            A list of object type Gene that's stored into Firestore

        Returns:
            None
        """
        for expression_model in list_of_expression_models:
            collection_name = expression_model.COLLECTION_NAME
            batch = self.db.batch()
            doc_ref = self.db.collection(collection_name).document()
            batch.set(doc_ref, expression_model.top_level_doc)
            batch.commit()
            i = 0
            if expression_model.has_subcollection_data():
                try:
                    print(f"Ingesting {expression_model.name}")
                    subcollection_name = expression_model.SUBCOLLECTION_NAME
                    doc_ref_sub = doc_ref.collection(subcollection_name).document()
                    print(
                        f"Length of scores is: {len(expression_model.expression_scores)}"
                    )
                    doc_ref_sub.set(expression_model.subdocument)
                except exceptions.InvalidArgument as e:
                    # Catches invalid argument exception, which error "Maximum
                    # document size" falls under
                    print(e)
                    batch = self.db.batch()
                    for subdoc in expression_model.chunk_gene_expression_documents(
                        doc_ref_sub.id, doc_ref_sub._document_path
                    ):
                        print({i})
                        batch.set(doc_ref_sub, subdoc)
                        i += 1

                    batch.commit()

    def load_cell_metadata(self, cell_metadata_model):
        """Loads cell metadata files into firestore."""
        pass

    def load_cluster_files(self):
        """Loads cluster files into Firestore."""
        pass

    def load_subsample(self, doc):
        """Loads subsampled data into Firestore"""
        try:
            docs = (
                self.db.collection(u'clusters')
                .where(u'study_accession', u'==', self.study_accession)
                .where(u'file_id', u'==', self.file_id)
            ).stream()
            doc_id = next(docs).id
            subdoc_ref = (
                self.db.collection(u'clusters')
                .document(doc_id)
                .collection('data')
                .document()
            )

            subdoc_ref.set(doc)
        except exceptions.InvalidArgument as e:
            # Catches invalid argument exception, which error "Maximum
            # document size" falls under
            print(e)
        except Exception as e:
            # TODO: Log this error
            print(e)
            return 1
        return 0

    def has_valid_metadata_convention(self):
        """ Determines if cell metadata file follows metadata convention"""
        with open(self.JSON_CONVENTION, 'r') as f:
            json_file = IngestFiles(self.JSON_CONVENTION, ['application/json'])
            convention = json.load(json_file.file)
            validate_input_metadata(self.cell_metadata, convention)

        f.close()
        return not report_issues(self.cell_metadata)

    def ingest_expression(self) -> None:
        """Ingests expression files. Calls file type's extract and transform
        functions. Then loads data into Firestore.

        Args:
            None

        Returns:
            None
        """
        transformed_data = []
        if self.kwargs["gene_file"] is not None:
            self.matrix.extract()
            transformed_data = self.matrix.transform_expression_data_by_gene()
        elif self.matrix_file_type == "loom":
            for expression_ds in self.matrix.extract():
                transformed_data = (
                    transformed_data
                    + self.matrix.transform_expression_data_by_gene(expression_ds)
                )
        else:
            while True:
                row = self.matrix.extract()
                if row is None:
                    break
                transformed_data.append(
                    self.matrix.transform_expression_data_by_gene(row)
                )
        self.load_expression_data(transformed_data)
        # TODO: Work on exception handling

    def ingest_cell_metadata(self):
        """Ingests cell metadata files into Firestore."""
        # TODO: Add self.has_valid_metadata_convention() to if statement
        if self.cell_metadata.is_valid_file:
            # Check to see file needs to be check against metadata convention
            if self.kwargs['validate_convention'] is not None:
                if self.kwargs['validate_convention']:
                    if self.has_valid_metadata_convention():
                        pass
                    else:
                        return 1
            self.cell_metadata.reset_file(2, open_as="dataframe")
            self.cell_metadata.preproccess()
            for metadataModel in self.cell_metadata.transform():
                # TODO: 'Linear_id' will need to change to MongoDB ObjectId
                print(self.cell_metadata.set_data_array(metadataModel[0], 'Linear_id'))
                # TODO: Uncomment when ingest functionality implemented
                # load_status = self.load_cell_metadata(metadataModel)
        #         if load_status != 0:
        #             return load_status
        #     return 0
        # else:
        #     return 1

    def ingest_cluster(self):
        """Ingests cluster files."""

<<<<<<< HEAD
        for model in self.cluster.transform():
            print(model)
=======
        for annot_model in self.cluster.transform():
            # This is where to load Top-level ClusterGroup document
            print(annot_model.model)
            for data_array in self.cluster.get_data_array_annot(
                annot_model.annot_name, '50421aa9117c982845'
            ):
                # Load individual DataArrays for cells, coordinates, and then annotations (if present)
                print(data_array)
>>>>>>> 208ed36f

    def subsample(self):
        """Method for subsampling cluster and metadata files"""

        subsample = SubSample(
            cluster_file=self.cluster_file, cell_metadata_file=self.cell_metadata_file
        )

        def create_cluster_subdoc(scope):
            for subdoc in subsample.subsample():
                annot_name = subdoc[1][0].lower()
                annot_type = subdoc[1][1]
                sample_size = subdoc[2]
                for key_value in subdoc[0].items():
                    yield Clusters.return_cluster_subdocs(
                        key_value[0],
                        values=key_value[1],
                        subsample_annotation=f"{annot_name}--{annot_type}--{scope}",
                        subsample_threshold=sample_size,
                    )

        for doc in create_cluster_subdoc("cluster"):
            load_status = self.load_subsample(doc)
            if load_status != 0:
                return load_status

        if self.cell_metadata_file is not None:
            subsample.prepare_cell_metadata()
            for doc in create_cluster_subdoc("study"):
                load_status = self.load_subsample(doc)
                if load_status != 0:
                    return load_status
        return 0


def create_parser():
    """Creates parser for input arguments.

    Structuring the argument parsing code like this eases automated testing.

    Args:
        None

    Returns:
        parser: ArgumentParser object
    """
    parser = argparse.ArgumentParser(
        description=__doc__, formatter_class=argparse.RawDescriptionHelpFormatter
    )

    parser.add_argument(
        "--study-file-id",
        required=True,
        help="Single study accession associated with ingest files",
    )
    parser.add_argument("--study-id", required=True, help="MongoDB identifier")

    subparsers = parser.add_subparsers()

    # Ingest expression files subparsers
    parser_ingest_expression = subparsers.add_parser(
        "ingest_expression",
        help="Indicates that expression" " files are being ingested",
    )

    parser_ingest_expression.add_argument(
        "--matrix-file",
        required=True,
        help="Absolute or relative path to "
        "expression file. For 10x data this is "
        "the .mtx file",
    )

    matrix_file_type_txt = "Type of expression file that is ingested. If mtx \
        files are being ingested, .genes.tsv and .barcodes.tsv files must be \
        included using --barcode-file <barcode file path> and --gene-file \
        <gene file path>. See --help for more information"

    parser_ingest_expression.add_argument(
        "--taxon-name",
        help="Scientific name of taxon associated with file.  E.g. 'Homo sapiens'",
    )
    parser_ingest_expression.add_argument(
        "--taxon-common-name",
        help="Common name of taxon associated with file.  E.g. 'human'",
    )
    parser_ingest_expression.add_argument(
        "--ncbi-taxid",
        help="NCBI Taxonomy ID of taxon associated with file.  E.g. 9606",
    )
    parser_ingest_expression.add_argument(
        "--genome-assembly-accession",
        help="Genome assembly accession for file.  E.g. 'GCA_000001405.15'",
    )
    parser_ingest_expression.add_argument(
        "--genome-annotation",
        help="Genomic annotation for expression files.  E.g. 'Ensembl 94'",
    )

    parser_ingest_expression.add_argument(
        "--matrix-file-type",
        choices=EXPRESSION_FILE_TYPES,
        type=str.lower,
        required=True,
        help=matrix_file_type_txt,
    )

    # Gene and Barcode arguments for MTX bundle
    parser_ingest_expression.add_argument(
        "--barcode-file", help="Path to .barcodes.tsv files"
    )
    parser_ingest_expression.add_argument("--gene-file", help="Path to .genes.tsv file")

    # Parser ingesting cell metadata files
    parser_cell_metadata = subparsers.add_parser(
        "ingest_cell_metadata",
        help="Indicates that cell metadata files are being " "ingested",
    )
    parser_cell_metadata.add_argument(
        "--cell-metadata-file",
        required=True,
        help="Absolute or relative path to cell metadata file.",
    )
    parser_cell_metadata.add_argument(
        "--ingest-cell-metadata",
        required=True,
        action="store_true",
        help="Indicates that ingest of cell metadata should be invoked",
    )
    parser_cell_metadata.add_argument(
        "--validate-convention",
        action="store_true",
        help="Indicates that metadata file should be validated against convention",
    )

    # Parser ingesting cluster files
    parser_cluster = subparsers.add_parser(
        "ingest_cluster", help="Indicates that cluster file is being ingested"
    )
    parser_cluster.add_argument(
        "--cluster-file",
        required=True,
        help="Absolute or relative path to cluster file.",
    )
    parser_cluster.add_argument(
        "--ingest-cluster",
        required=True,
        action="store_true",
        help="Indicates that ingest of cluster file should be invoked",
    )
    parser_cluster.add_argument(
        "--name", required=True, help="Name of cluster from input form"
    )
    parser_cluster.add_argument(
        "--domain-ranges",
        type=ast.literal_eval,
        help="Optional paramater taken from UI",
    )

    # Parser ingesting cluster files
    parser_subsample = subparsers.add_parser(
        "ingest_subsample", help="Indicates that subsampling will be initialized"
    )
    parser_subsample.add_argument(
        "--subsample",
        required=True,
        action="store_true",
        help="Indicates that subsampliing functionality should be invoked",
    )
    parser_subsample.add_argument(
        "--cluster-file",
        required=True,
        help="Absolute or relative path to cluster file.",
    )
    parser_subsample.add_argument(
        "--cell-metadata-file", help="Absolute or relative path to cell metadata file."
    )

    return parser


def validate_arguments(parsed_args):
    """Verify parsed input arguments

    Args:
        parsed_args: Parsed input arguments

    Returns:
        None
    """

    if ("matrix_file" in parsed_args and parsed_args.matrix_file_type == "mtx") and (
        parsed_args.gene_file is None or parsed_args.barcode_file is None
    ):
        raise ValueError(
            " Missing arguments: --gene-file and --barcode-file. Mtx files "
            "must include .genes.tsv, and .barcodes.tsv files. See --help for "
            "more information"
        )


def main() -> None:
    """This function handles the actual logic of this script.

    Args:
        None

    Returns:
        None
    """
    status = []
    parsed_args = create_parser().parse_args()
    validate_arguments(parsed_args)
    arguments = vars(parsed_args)
    ingest = IngestPipeline(**arguments)
    # TODO: Add validation for gene and cluster file types
    if "matrix_file" in arguments:
        ingest.ingest_expression()
    elif "ingest_cell_metadata" in arguments:
        if arguments["ingest_cell_metadata"]:
            status_cell_metadata = ingest.ingest_cell_metadata()
            status.append(status_cell_metadata)
    elif "ingest_cluster" in arguments:
        if arguments["ingest_cluster"]:
            ingest.ingest_cluster()
    elif "subsample" in arguments:
        if arguments["subsample"]:
            status_subsample = ingest.subsample()
            status.append(status_subsample)

    # TODO: This check will need to changed
    # if all(i < 1 for i in status) or len(status) == 0:
    #     sys.exit(os.EX_OK)
    # else:
    #     sys.exit(os.EX_DATAERR)


if __name__ == "__main__":
    main()<|MERGE_RESOLUTION|>--- conflicted
+++ resolved
@@ -15,25 +15,6 @@
 python ingest_pipeline.py --study-id 5d276a50421aa9117c982845 --study-file-id 123abc ingest_cluster --cluster-file ../tests/data/test_1k_cluster_Data.csv --ingest-cluster --name cluster1 --domain-ranges "{'x':[-1, 1], 'y':[-1, 1], 'z':[-1, 1]}"
 
 # Ingest Cell Metadata file
-<<<<<<< HEAD
-python ingest_pipeline.py --study-id SCP1 --study-file-id 123abc ingest_cell_metadata --cell-metadata-file ../tests/data/metadata_valid.tsv --ingest-cell-metadata
-
-# Ingest Cell Metadata file against convention
-!! Please note that you must have permission to the SCP bucket
-python ingest_pipeline.py --study-id SCP1 --study-file-id 123abc ingest_cell_metadata --cell-metadata-file ../tests/data/valid_array_v1.1.3.tsv --ingest-cell-metadata --validate-convention
-
-# Ingest dense file
-python ingest_pipeline.py --study-id SCP1 --study-file-id 123abc ingest_expression --taxon-name 'Homo sapiens' --taxon-common-name human --ncbi-taxid 9606 --matrix-file ../tests/data/dense_matrix_19_genes_100k_cells.txt --matrix-file-type dense
-
-# Ingest loom file
-python ingest_pipeline.py  --study-id SCP1 --study-file-id 123abc ingest_expression --matrix-file ../tests/data/test_loom.loom  --matrix-file-type loom --taxon-name 'Homo Sapiens' --taxon-common-name humans
-
-# Subsample cluster and metadata file
-python ingest_pipeline.py --study-id SCP1 --study-file-id 123abc ingest_subsample --cluster-file ../tests/data/test_1k_cluster_Data.csv --cell-metadata-file ../tests/data/test_1k_metadata_Data.csv --subsample
-
-# Ingest mtx files
-python ingest_pipeline.py --study-id SCP1 --study-file-id 123abc ingest_expression --taxon-name 'Homo Sapiens' --taxon-common-name humans --matrix-file ../tests/data/matrix.mtx --matrix-file-type mtx --gene-file ../tests/data/genes.tsv --barcode-file ../tests/data/barcodes.tsv
-=======
 python ingest_pipeline.py --study-accession 5d276a50421aa9117c982845 --file-id 123abc ingest_cell_metadata --cell-metadata-file ../tests/data/valid_v1.1.1.tsv --ingest-cell-metadata
 
 # Ingest Cell Metadata file against convention
@@ -51,7 +32,6 @@
 
 # Ingest mtx files
 python ingest_pipeline.py --study-accession 5d276a50421aa9117c982845 --file-id 123abc ingest_expression --taxon-name 'Homo Sapiens' --taxon-common-name humans --matrix-file ../tests/data/matrix.mtx --matrix-file-type mtx --gene-file ../tests/data/genes.tsv --barcode-file ../tests/data/barcodes.tsv
->>>>>>> 208ed36f
 """
 import argparse
 from typing import Dict, Generator, List, Tuple, Union  # noqa: F401
@@ -67,10 +47,7 @@
 from dense import Dense
 from gene_data_model import Gene
 from google.api_core import exceptions
-<<<<<<< HEAD
 from pymongo import MongoClient
-=======
->>>>>>> 208ed36f
 from mtx import Mtx
 
 # from ingest_files import IngestFiles
@@ -106,15 +83,11 @@
         self.study_file_id = study_file_id
         self.matrix_file = matrix_file
         self.matrix_file_type = matrix_file_type
-<<<<<<< HEAD
         if os.environ.get('DATABASE_HOST') is not None:
             # Needed to run tests in CircleCI.  TODO: add mock, remove this
             self.db = self.get_mongo_db()
         else:
             self.db = None
-=======
-        self.db = None
->>>>>>> 208ed36f
         self.cluster_file = cluster_file
         self.kwargs = kwargs
         self.cell_metadata_file = cell_metadata_file
@@ -317,10 +290,6 @@
     def ingest_cluster(self):
         """Ingests cluster files."""
 
-<<<<<<< HEAD
-        for model in self.cluster.transform():
-            print(model)
-=======
         for annot_model in self.cluster.transform():
             # This is where to load Top-level ClusterGroup document
             print(annot_model.model)
@@ -329,7 +298,6 @@
             ):
                 # Load individual DataArrays for cells, coordinates, and then annotations (if present)
                 print(data_array)
->>>>>>> 208ed36f
 
     def subsample(self):
         """Method for subsampling cluster and metadata files"""
