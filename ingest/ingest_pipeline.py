--- conflicted
+++ resolved
@@ -48,7 +48,8 @@
 from google.api_core import exceptions
 from google.cloud import firestore
 from mtx import Mtx
-from ingest_files import IngestFiles
+
+# from ingest_files import IngestFiles
 from subsample import SubSample
 from loom import Loom
 from validation.validate_metadata import validate_input_metadata, report_issues
@@ -230,17 +231,9 @@
 
     def has_valid_metadata_convention(self):
         """ Determines if cell metadata file follows metadata convention"""
-<<<<<<< HEAD
-        json_file = IngestFiles(self.JSON_CONVENTION, ['application/json'])
-        convention = json.load(json_file.file)
-
-        collect_jsonschema_errors(self.cell_metadata, convention)
-        validate_collected_ontology_data(self.cell_metadata, convention)
-=======
         with open(self.JSON_CONVENTION, 'r') as f:
             convention = json.load(f)
             validate_input_metadata(self.cell_metadata, convention)
->>>>>>> d0a2e87c
         return not report_issues(self.cell_metadata)
 
     def ingest_expression(self) -> None:
