--- conflicted
+++ resolved
@@ -16,11 +16,7 @@
 python ingest_pipeline.py --study-id 5d276a50421aa9117c982845 --study-file-id 123abc ingest_cluster --cluster-file ../tests/data/test_1k_cluster_Data.csv --ingest-cluster --name cluster1 --domain-ranges "{'x':[-1, 1], 'y':[-1, 1], 'z':[-1, 1]}"
 
 # Ingest Cell Metadata file
-<<<<<<< HEAD
 python ingest_pipeline.py --study-id 5d276a50421aa9117c982845 --study-file-id 123abc ingest_cell_metadata --cell-metadata-file ../tests/data/metadata_valid.tsv --ingest-cell-metadata
-=======
-python ingest_pipeline.py --study-accession SCP1 --file-id 123abc ingest_cell_metadata --cell-metadata-file ../tests/data/valid_v1.1.1.tsv --ingest-cell-metadata
->>>>>>> 0b6cb898
 
 # Ingest Cell Metadata file against convention
 !! Please note that you must have permission to the SCP bucket
@@ -85,14 +81,7 @@
         self.study_file_id = study_file_id
         self.matrix_file = matrix_file
         self.matrix_file_type = matrix_file_type
-<<<<<<< HEAD
-        if db is not None:
-            self.db = db
-        else:
-            self.db = 'nothing'
-=======
-        self.db = firestore.Client()
->>>>>>> 0b6cb898
+        self.db = None
         self.cluster_file = cluster_file
         self.kwargs = kwargs
         self.cell_metadata_file = cell_metadata_file
