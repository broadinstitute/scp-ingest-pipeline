"""Ingest Pipeline for ingesting expression, metadata and cluster
files into MongoDB.

DESCRIPTION
This CLI extracts and transforms different file types then writes them into
a remote MongoDB instance.

PREREQUISITES
See https://github.com/broadinstitute/scp-ingest-pipeline#prerequisites

EXAMPLES
# Takes expression file and stores it into MongoDB

# Ingest cluster file
python ingest_pipeline.py --study-id 5d276a50421aa9117c982845 --study-file-id 5dd5ae25421aa910a723a337 ingest_cluster --cluster-file ../tests/data/test_1k_cluster_Data.csv --ingest-cluster --name cluster1 --domain-ranges "{'x':[-1, 1], 'y':[-1, 1], 'z':[-1, 1]}"

# Ingest Cell Metadata file
python ingest_pipeline.py --study-id 5d276a50421aa9117c982845 --study-file-id 5dd5ae25421aa910a723a337 ingest_cell_metadata --cell-metadata-file ../tests/data/valid_no_array_v1.1.3.tsv --study-accession SCP123 --ingest-cell-metadata

# Ingest Cell Metadata file against convention
!! Please note that you must have a pre-configured BigQuery table available
python ingest_pipeline.py --study-id 5d276a50421aa9117c982845 --study-file-id 5dd5ae25421aa910a723a337 ingest_cell_metadata --cell-metadata-file ../tests/data/valid_no_array_v1.1.3.tsv --study-accession SCP123 --ingest-cell-metadata --validate-convention --bq-dataset cell_metadata --bq-table alexandria_convention

# Ingest dense file
python ingest_pipeline.py --study-id 5d276a50421aa9117c982845 --study-file-id 5dd5ae25421aa910a723a337 ingest_expression --taxon-name 'Homo sapiens' --taxon-common-name human --ncbi-taxid 9606 --matrix-file ../tests/data/dense_matrix_19_genes_1000_cells.txt --matrix-file-type dense

# Ingest loom file
python ingest_pipeline.py  --study-id 5d276a50421aa9117c982845 --study-file-id 5dd5ae25421aa910a723a337 ingest_expression --matrix-file ../tests/data/test_loom.loom  --matrix-file-type loom --taxon-name 'Homo Sapiens' --taxon-common-name humans

# Subsample cluster and metadata file
python ingest_pipeline.py --study-id 5d276a50421aa9117c982845 --study-file-id 5dd5ae25421aa910a723a337 ingest_subsample --cluster-file ../tests/data/test_1k_cluster_Data.csv --name custer1 --cell-metadata-file ../tests/data/test_1k_metadata_Data.csv --subsample

# Ingest mtx files
python ingest_pipeline.py --study-id 5d276a50421aa9117c982845 --study-file-id 5dd5ae25421aa910a723a337 ingest_expression --taxon-name 'Homo sapiens' --taxon-common-name humans --matrix-file ../tests/data/matrix.mtx --matrix-file-type mtx --gene-file ../tests/data/genes.tsv --barcode-file ../tests/data/barcodes.tsv
"""
import datetime
import json
import logging
import os
import pprint
import re
import sys
from contextlib import nullcontext
from typing import Dict, Generator, List, Tuple, Union  # noqa: F401

# import google.cloud.logging
from bson.objectid import ObjectId
# For tracing
from opencensus.ext.stackdriver.trace_exporter import StackdriverExporter
from opencensus.trace.samplers import AlwaysOnSampler
from opencensus.trace.tracer import Tracer
from pymongo import InsertOne, MongoClient
from pymongo.errors import BulkWriteError

# from google.cloud.logging.resource import Resource
#
try:
    # Used when importing internally and in tests
    from ingest_files import IngestFiles
    from monitor import log, setup_logger, trace
    from expression_files.mtx import MTXIngestor
<<<<<<< HEAD
=======
    from expression_files.dense_ingestor import DenseIngestor
>>>>>>> 2bbf2c61
    # For tracing
    from opencensus.ext.stackdriver.trace_exporter import StackdriverExporter
    from opencensus.trace.samplers import AlwaysOnSampler
    from opencensus.trace.tracer import Tracer
    from pymongo import InsertOne, MongoClient
    from pymongo.errors import BulkWriteError
    from subsample import SubSample
    from validation.validate_metadata import (report_issues,
                                              validate_input_metadata,
                                              write_metadata_to_bq)
    from cell_metadata import CellMetadata
    from cli_parser import create_parser, validate_arguments
    from clusters import Clusters

except ImportError:
    # Used when importing as external package, e.g. imports in single_cell_portal code
    from .ingest_files import IngestFiles
    from .subsample import SubSample
    from .validation.validate_metadata import (
        validate_input_metadata,
        report_issues,
        write_metadata_to_bq,
    )
    from .monitor import setup_logger, log, trace
    from .cell_metadata import CellMetadata
    from .clusters import Clusters
<<<<<<< HEAD
    from .expression_files.dense_ingestor import DenseIngestor
    from .expression_files.mtx import MTXIngestor
    from .mtx import Mtx
=======
    from .expression_files.dense_ingestor.py import DenseIngestor
    from .mtx import MTXIngestor
>>>>>>> 2bbf2c61
    from .cli_parser import create_parser, validate_arguments


class IngestPipeline(object):
    # File location for metadata json convention
    JSON_CONVENTION = (
        '../schema/alexandria_convention/alexandria_convention_schema.json'
    )
    logger = logging.getLogger(__name__)
    error_logger = setup_logger(
        __name__ + '_errors', 'errors.txt', level=logging.ERROR)
    info_logger = setup_logger(__name__, 'info.txt')
    my_debug_logger = log(error_logger)

    def __init__(
        self,
        study_id: str,
        study_file_id: str,
        matrix_file: str = None,
        matrix_file_type: str = None,
        cell_metadata_file: str = None,
        cluster_file: str = None,
        subsample=False,
        ingest_cell_metadata=False,
        ingest_cluster=False,
        **kwargs,
    ):
        """Initializes variables in Ingest Pipeline"""
        self.study_id = study_id
        self.study_file_id = study_file_id
        self.matrix_file = matrix_file
        self.matrix_file_type = matrix_file_type
        self.extra_log_params = {'study_id': self.study_id, 'duration': None}
        if os.environ.get('DATABASE_HOST') is not None:
            # Needed to run tests in CircleCI.  TODO: add mock, remove this
            self.error_logger.error(f"Database host is: {os.environ.get('DATABASE_HOST')}", extra=self.extra_log_params)
            print(f"Database host is: {os.environ.get('DATABASE_HOST')}")
            self.db = self.get_mongo_db()
        else:
            self.error_logger.error(f"Database host is: NONE", extra=self.extra_log_params)
            self.db = None
        self.cluster_file = cluster_file
        self.kwargs = kwargs
        self.cell_metadata_file = cell_metadata_file
        if 'GOOGLE_CLOUD_PROJECT' in os.environ:
            # instantiate trace exporter
            exporter = StackdriverExporter(
                project_id=os.environ['GOOGLE_CLOUD_PROJECT']
            )
            self.tracer = Tracer(exporter=exporter, sampler=AlwaysOnSampler())

        else:
            self.tracer = nullcontext()
        if ingest_cell_metadata:
            self.cell_metadata = self.initialize_file_connection(
                "cell_metadata", cell_metadata_file
            )
        if ingest_cluster:
            self.cluster = self.initialize_file_connection(
                "cluster", cluster_file)
        if matrix_file is None:
            self.matrix = matrix_file
        self.extra_log_params = {'study_id': self.study_id, 'duration': None}
        if subsample:
            self.cluster_file = cluster_file
            self.cell_metadata_file = cell_metadata_file

    @my_debug_logger()
    # Will be replaced by MongoConnection
    def get_mongo_db(self):
        host = os.environ['DATABASE_HOST']
        user = os.environ['MONGODB_USERNAME']
        password = os.environ['MONGODB_PASSWORD']
        db_name = os.environ['DATABASE_NAME']
        print(f'db_name:{db_name},  user:{user}, host:{host}')
        self.error_logger.error(f'db_name:{db_name},  user:{user}, host:{host}', extra=self.extra_log_params)
        client = MongoClient(
            host,
            username=user,
            password=password,
            authSource=db_name,
            authMechanism='SCRAM-SHA-1',
        )

        return client[db_name]

    def initialize_file_connection(self, file_type, file_path):
        """Initializes connection to file.

            Returns:
                File object.
        """
        print(f'Trying to initialize file')
        # Mtx file types not included because class declaration is different
        file_connections = {
            "cell_metadata": CellMetadata,
            "cluster": Clusters,
        }

        return file_connections.get(file_type)(
            file_path,
            self.study_id,
            self.study_file_id,
            tracer=self.tracer,
            **self.kwargs,
        )

    # @profile
    # TODO: Make @profile conditional (SCP-2081)
    def insert_many(self, collection_name, documents):
        self.db[collection_name].insert_many(documents)

    def ingest_expression(self):
        self.expression_ingestor = None
        if MTXIngestor.matches_file_type(self.matrix_file_type):
            expression_ingestor = MTXIngestor(self.matrix_file,
                                              self.study_id,
                                              self.study_file_id,
                                              **self.kwargs,)
        if DenseIngestor.matches_file_type(self.matrix_file_type):
            self.expression_ingestor = DenseIngestor(self.matrix_file,
                                           self.study_id,
                                           self.study_file_id,
                                           tracer=self.tracer,
                                           **self.kwargs,)  # Dense receiver
        try:
            self.expression_ingestor.execute_ingest()  # Starting the method calls
        except Exception as e:
            self.error_logger.error(e, extra=self.extra_log_params)
            return 1
        return 0

    @trace
    # @profile
    def load(
        self,
        collection_name,
        model,
        set_data_array_fn,
        *set_data_array_fn_args,
        **set_data_array_fn_kwargs,
    ):
        documents = []
        try:
            # hack to avoid inserting invalid CellMetadata object from first column
            # TODO: implement method similar to kwargs solution in ingest_expression
            if (
                collection_name == 'cell_metadata'
                and model['name'] == 'NAME'
                and model['annotation_type'] == 'TYPE'
            ):
                linear_id = ObjectId(self.study_id)
            else:
                linear_id = self.db[collection_name].insert_one(
                    model).inserted_id
            for data_array_model in set_data_array_fn(
                linear_id, *set_data_array_fn_args, **set_data_array_fn_kwargs
            ):
                documents.append(data_array_model)
            # only insert documents if present
            if len(documents) > 0:
                self.insert_many('data_arrays', documents)
        except Exception as e:
            self.error_logger.error(e, extra=self.extra_log_params)
            return 1
        return 0

    def load_subsample(
        self, parent_collection_name, subsampled_data, set_data_array_fn, scope
    ):
        """Loads subsampled data into MongoDB"""
        documents = []
        try:
            for key_value in subsampled_data[0].items():
                annot_name = subsampled_data[1][0]
                annot_type = subsampled_data[1][1]
                sample_size = subsampled_data[2]
                query = {
                    'study_id': ObjectId(self.study_id),
                    'study_file_id': ObjectId(self.study_file_id),
                }
                # Query mongo for linear_id and 'name' of parent
                # Then return 'name' and 'id' fields from query results
                parent_data = self.db[parent_collection_name].find_one(
                    query, {'name': 1}
                )
                for model in set_data_array_fn(
                    (
                        key_value[0],  # NAMES, x, y, or z
                        # Cluster name provided from parent
                        parent_data['name'],
                        key_value[1],  # Subsampled data/values
                        ObjectId(self.study_file_id),
                        ObjectId(self.study_id),
                        parent_data['_id'],
                    ),
                    {
                        'subsample_annotation': f"{annot_name}--{annot_type}--{scope}",
                        'subsample_threshold': sample_size,
                    },
                ):
                    documents.append(model)
            self.db['data_arrays'].insert_many(documents)

        except Exception as e:
            # TODO: Log this error
            self.error_logger.error(e, extra=self.extra_log_params)
            return 1
        return 0

    def conforms_to_metadata_convention(self):
        """ Determines if cell metadata file follows metadata convention"""
        convention_file_object = IngestFiles(
            self.JSON_CONVENTION, ['application/json'])
        json_file = convention_file_object.open_file(self.JSON_CONVENTION)
        convention = json.load(json_file)
        if self.kwargs['validate_convention'] is not None:
            if (
                self.kwargs['validate_convention']
                and self.kwargs['bq_dataset']
                and self.kwargs['bq_table']
            ):
                validate_input_metadata(
                    self.cell_metadata, convention, bq_json=True)
            else:
                validate_input_metadata(self.cell_metadata, convention)

        json_file.close()
        return not report_issues(self.cell_metadata)

    def upload_metadata_to_bq(self):
        """Uploads metadata to BigQuery"""
        if self.kwargs['validate_convention'] is not None:
            if (
                self.kwargs['validate_convention']
                and self.kwargs['bq_dataset']
                and self.kwargs['bq_table']
            ):
                write_status = write_metadata_to_bq(
                    self.cell_metadata,
                    self.kwargs['bq_dataset'],
                    self.kwargs['bq_table'],
                )
                return write_status
            else:
                self.error_logger.error(
                    'Erroneous call to upload_metadata_to_bq')
                return 1
        return 0


    def ingest_expression(self) -> int:
        """
        Ingests expression files.
        """
        self.expression_ingestor = None
        if MTXIngestor.matches_file_type(self.matrix_file_type):
            self.expression_ingestor = MTXIngestor(self.matrix_file,
                                              self.study_id,
                                              self.study_file_id,
                                              **self.kwargs,)
        if DenseIngestor.matches_file_type(self.matrix_file_type):
            self.expression_ingestor = DenseIngestor(self.matrix_file,
                                           self.study_id,
                                           self.study_file_id,
                                           tracer=self.tracer,
                                           **self.kwargs,)  # Dense receiver
        try:
            self.expression_ingestor.execute_ingest()
        except Exception as e:
            self.error_logger.error(e, extra=self.extra_log_params)
            return 1
        return 0

    def ingest_cell_metadata(self):
        """Ingests cell metadata files into Firestore."""
        self.cell_metadata.preprocess()
        if self.cell_metadata.validate():
            self.info_logger.info(
                f'Cell metadata file format valid', extra=self.extra_log_params
            )
            # Check file against metadata convention
            if self.kwargs['validate_convention'] is not None:
                if self.kwargs['validate_convention']:
                    if self.conforms_to_metadata_convention():
                        self.info_logger.info(
                            f'Cell metadata file conforms to metadata convention',
                            extra=self.extra_log_params,
                        )
                        pass
                    else:
                        return 1

            self.cell_metadata.reset_file()
            for metadataModel in self.cell_metadata.transform():
                self.info_logger.info(
                    f'Attempting to load cell metadata header : {metadataModel.annot_header}',
                    extra=self.extra_log_params,
                )
                status = self.load(
                    self.cell_metadata.COLLECTION_NAME,
                    metadataModel.model,
                    self.cell_metadata.set_data_array,
                    metadataModel.annot_header,
                )
                if status != 0:
                    self.error_logger.error(
                        f'Loading cell metadata header : {metadataModel.annot_header} failed. Exiting program',
                        extra=self.extra_log_params,
                    )
                    return status
            return status if status is not None else 1
        else:
            report_issues(self.cell_metadata)
            self.error_logger.error(
                f'Cell metadata file format invalid', extra=self.extra_log_params
            )
            return 1

    @my_debug_logger()
    def ingest_cluster(self):
        """Ingests cluster files."""
        if self.cluster.validate():
            annotation_model = self.cluster.transform()
            status = self.load(
                self.cluster.COLLECTION_NAME,
                annotation_model,
                self.cluster.get_data_array_annot,
            )
            if status != 0:
                return status
        # Incorrect file format
        else:
            self.error_logger.error(
                f'Cluster file format invalid', extra=self.extra_log_params
            )
            return 1
        return status

    @my_debug_logger()
    def subsample(self):
        """Method for subsampling cluster and metadata files"""
        subsample = SubSample(
            cluster_file=self.cluster_file, cell_metadata_file=self.cell_metadata_file
        )
        for data in subsample.subsample('cluster'):
            load_status = self.load_subsample(
                Clusters.COLLECTION_NAME, data, subsample.set_data_array, 'cluster'
            )

            if load_status != 0:
                return load_status

        if self.cell_metadata_file is not None:
            try:
                subsample.prepare_cell_metadata()
                for data in subsample.subsample('study'):
                    load_status = self.load_subsample(
                        Clusters.COLLECTION_NAME,
                        data,
                        subsample.set_data_array,
                        'study',
                    )
                    if load_status != 0:
                        return load_status
            except Exception as e:
                self.error_logger.error(e, extra=self.extra_log_params)
                return 1
        return 0


def run_ingest(ingest, arguments, parsed_args):
    """Runs Ingest Pipeline as indicated by CLI or importing (test) module
    """
    status = []
    status_cell_metadata = None
    # TODO: Add validation for gene file types
    if "matrix_file" in arguments:
        status.append(ingest.ingest_expression())
    elif "ingest_cell_metadata" in arguments:
        if arguments["ingest_cell_metadata"]:
            status_cell_metadata = ingest.ingest_cell_metadata()
            status.append(status_cell_metadata)
            if parsed_args.bq_table is not None and status_cell_metadata == 0:
                status_metadata_bq = ingest.upload_metadata_to_bq()
                status.append(status_metadata_bq)
    elif "ingest_cluster" in arguments:
        if arguments["ingest_cluster"]:
            status.append(ingest.ingest_cluster())
    elif "subsample" in arguments:
        if arguments["subsample"]:
            status_subsample = ingest.subsample()
            status.append(status_subsample)

    return status, status_cell_metadata


def exit_pipeline(ingest, status, status_cell_metadata, arguments):
    """Logs any errors, then exits Ingest Pipeline with standard OS code
    """
    if len(status) > 0:
        if all(i < 1 for i in status):
            print('Finished ingest pipeline succesfully')
            sys.exit(os.EX_OK)
        else:
            # delocalize errors file
            for argument in list(arguments.keys()):
                captured_argument = re.match("(\w*file)$", argument)
                if captured_argument is not None:
                    study_file_id = arguments['study_file_id']
                    matched_argument = captured_argument.groups()[0]
                    file_path = arguments[matched_argument]
                    if IngestFiles.is_remote_file(file_path):
                        IngestFiles.delocalize_file(
                            study_file_id,
                            arguments['study_id'],
                            file_path,
                            'errors.txt',
                            f'parse_logs/{study_file_id}/errors.txt',
                        )
                    # Need 1 argument that has a path to identify google bucket
                    # Break after first argument
                    break
            if status_cell_metadata is not None:
                if status_cell_metadata > 0 and ingest.cell_metadata.is_remote_file:
                    # PAPI jobs failing metadata validation against convention report
                    # will have "unexpected exit status 65 was not ignored"
                    # EX_DATAERR (65) The input data was incorrect in some way.
                    # note that failure to load to MongoDB also triggers this error
                    sys.exit(os.EX_DATAERR)
            sys.exit(1)


def main() -> None:
    """Enables running Ingest Pipeline via CLI

    Args:
        None

    Returns:
        None
    """
    logging.basicConfig(filename='errors.txt', level=logging.DEBUG)
    parsed_args = create_parser().parse_args()
    validate_arguments(parsed_args)
    arguments = vars(parsed_args)
    ingest = IngestPipeline(**arguments)
    status, status_cell_metadata = run_ingest(ingest, arguments, parsed_args)
    exit_pipeline(ingest, status, status_cell_metadata, arguments)


if __name__ == "__main__":
    main()<|MERGE_RESOLUTION|>--- conflicted
+++ resolved
@@ -59,10 +59,7 @@
     from ingest_files import IngestFiles
     from monitor import log, setup_logger, trace
     from expression_files.mtx import MTXIngestor
-<<<<<<< HEAD
-=======
     from expression_files.dense_ingestor import DenseIngestor
->>>>>>> 2bbf2c61
     # For tracing
     from opencensus.ext.stackdriver.trace_exporter import StackdriverExporter
     from opencensus.trace.samplers import AlwaysOnSampler
@@ -89,14 +86,8 @@
     from .monitor import setup_logger, log, trace
     from .cell_metadata import CellMetadata
     from .clusters import Clusters
-<<<<<<< HEAD
     from .expression_files.dense_ingestor import DenseIngestor
     from .expression_files.mtx import MTXIngestor
-    from .mtx import Mtx
-=======
-    from .expression_files.dense_ingestor.py import DenseIngestor
-    from .mtx import MTXIngestor
->>>>>>> 2bbf2c61
     from .cli_parser import create_parser, validate_arguments
 
 
@@ -208,26 +199,6 @@
     # TODO: Make @profile conditional (SCP-2081)
     def insert_many(self, collection_name, documents):
         self.db[collection_name].insert_many(documents)
-
-    def ingest_expression(self):
-        self.expression_ingestor = None
-        if MTXIngestor.matches_file_type(self.matrix_file_type):
-            expression_ingestor = MTXIngestor(self.matrix_file,
-                                              self.study_id,
-                                              self.study_file_id,
-                                              **self.kwargs,)
-        if DenseIngestor.matches_file_type(self.matrix_file_type):
-            self.expression_ingestor = DenseIngestor(self.matrix_file,
-                                           self.study_id,
-                                           self.study_file_id,
-                                           tracer=self.tracer,
-                                           **self.kwargs,)  # Dense receiver
-        try:
-            self.expression_ingestor.execute_ingest()  # Starting the method calls
-        except Exception as e:
-            self.error_logger.error(e, extra=self.extra_log_params)
-            return 1
-        return 0
 
     @trace
     # @profile
