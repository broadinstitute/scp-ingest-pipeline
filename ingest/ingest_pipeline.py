--- conflicted
+++ resolved
@@ -45,12 +45,6 @@
 
 # import google.cloud.logging
 from bson.objectid import ObjectId
-<<<<<<< HEAD
-from cell_metadata import CellMetadata
-from cli_parser import create_parser, validate_arguments
-from clusters import Clusters
-from expression_files.dense_ingestor import DenseIngestor
-=======
 # For tracing
 from opencensus.ext.stackdriver.trace_exporter import StackdriverExporter
 from opencensus.trace.samplers import AlwaysOnSampler
@@ -58,15 +52,14 @@
 from pymongo import InsertOne, MongoClient
 from pymongo.errors import BulkWriteError
 
->>>>>>> e05b88e9
 # from google.cloud.logging.resource import Resource
 #
 try:
     # Used when importing internally and in tests
     from ingest_files import IngestFiles
-<<<<<<< HEAD
     from monitor import log, setup_logger, trace
-    from mtx import Mtx
+    from expression_files.mtx import MTXIngestor
+    from expression_files.dense_ingestor import DenseIngestor
     # For tracing
     from opencensus.ext.stackdriver.trace_exporter import StackdriverExporter
     from opencensus.trace.samplers import AlwaysOnSampler
@@ -77,22 +70,10 @@
     from validation.validate_metadata import (report_issues,
                                               validate_input_metadata,
                                               write_metadata_to_bq)
-
-=======
-    from subsample import SubSample
-    from loom import Loom
-    from validation.validate_metadata import (
-        validate_input_metadata,
-        report_issues,
-        write_metadata_to_bq,
-    )
-    from monitor import setup_logger, log, trace
     from cell_metadata import CellMetadata
+    from cli_parser import create_parser, validate_arguments
     from clusters import Clusters
-    from dense import Dense
-    from mtx import MTXIngestor
-    from cli_parser import create_parser, validate_arguments
->>>>>>> e05b88e9
+
 except ImportError:
     # Used when importing as external package, e.g. imports in single_cell_portal code
     from .ingest_files import IngestFiles
@@ -105,13 +86,8 @@
     from .monitor import setup_logger, log, trace
     from .cell_metadata import CellMetadata
     from .clusters import Clusters
-<<<<<<< HEAD
     from .expression_files.dense_ingestor.py import DenseIngestor
-    from .mtx import Mtx
-=======
-    from .dense import Dense
     from .mtx import MTXIngestor
->>>>>>> e05b88e9
     from .cli_parser import create_parser, validate_arguments
 
 
@@ -172,12 +148,9 @@
         if ingest_cluster:
             self.cluster = self.initialize_file_connection(
                 "cluster", cluster_file)
-<<<<<<< HEAD
-=======
         if matrix_file is None:
             self.matrix = matrix_file
         self.extra_log_params = {'study_id': self.study_id, 'duration': None}
->>>>>>> e05b88e9
         if subsample:
             self.cluster_file = cluster_file
             self.cell_metadata_file = cell_metadata_file
@@ -212,7 +185,6 @@
         file_connections = {
             "cell_metadata": CellMetadata,
             "cluster": Clusters,
-            "loom": Loom,
         }
 
         return file_connections.get(file_type)(
@@ -278,43 +250,6 @@
             return 1
         return 0
 
-<<<<<<< HEAD
-=======
-    def load_expression_file(self, gene_docs, data_array_documents):
-        self.error_logger.error(f'Starting to load expression file', extra=self.extra_log_params)
-        print(f'Starting to load expression file')
-        try:
-            print('Trying to upload data_array_colection')
-            self.db['data_arrays'].insert_many(
-                data_array_documents,  ordered=False
-            )
-        except BulkWriteError as bwe:
-            print(f"error caused by data docs: {bwe.details}")
-            self.error_logger.error(bwe.details, extra=self.extra_log_params)
-            raise BulkWriteError(bwe.details)
-
-        except Exception as e:
-            print(f"error caused by data docs : {e}")
-            self.error_logger.error(e, extra=self.extra_log_params)
-            raise Exception(e)
-        try:
-            print("Try to write gene docs")
-            self.db['genes'].insert_many(
-                gene_docs,  ordered=False
-            )
-        except BulkWriteError as bwe:
-            print(f"error caused by gene docs : {bwe.details}")
-            self.error_logger.error(bwe.details, extra=self.extra_log_params)
-            raise BulkWriteError(bwe.details)
-
-        except Exception as e:
-            print(f"error caused by gene docs : {e}")
-            self.error_logger.error(e, extra=self.extra_log_params)
-            raise Exception(f'{e}')
-        print(f'Time to load {len(data_array_bulk_operations) + len(gene_model_bulk_operations)} models: {str(datetime.datetime.now() - start_time)}')
-        self.error_logger.error(f'Time to load {len(data_array_bulk_operations) + len(gene_model_bulk_operations)} models: {str(datetime.datetime.now() - start_time)}', extra=self.extra_log_params)
-
->>>>>>> e05b88e9
     def load_subsample(
         self, parent_collection_name, subsampled_data, set_data_array_fn, scope
     ):
@@ -398,8 +333,7 @@
                 return 1
         return 0
 
-<<<<<<< HEAD
-=======
+
     def ingest_expression(self) -> int:
         """
         Ingests expression files.
@@ -410,16 +344,19 @@
                                               self.study_id,
                                               self.study_file_id,
                                               **self.kwargs,)
+        if DenseIngestor.matches_file_type(self.matrix_file_type):
+            expression_ingestor = DenseIngestor(self.matrix_file,
+                                           self.study_id,
+                                           self.study_file_id,
+                                           tracer=self.tracer,
+                                           **self.kwargs,)  # Dense receiver
         try:
-            for gene_doc, data_array in expression_ingestor.execute_ingest():
-                self.load_expression_file(gene_doc, data_array)
+            expression_ingestor.execute_ingest()
         except Exception as e:
             self.error_logger.error(e, extra=self.extra_log_params)
             return 1
         return 0
 
->>>>>>> e05b88e9
-    # @my_debug_logger()
     def ingest_cell_metadata(self):
         """Ingests cell metadata files into Firestore."""
         self.cell_metadata.preprocess()
@@ -522,9 +459,6 @@
     """
     status = []
     status_cell_metadata = None
-    logging.basicConfig(filename='errors.txt', level=logging.DEBUG)
-    logging.debug(f'In run_ingest: {arguments}')
-    print(f'In run_ingest: {arguments}')
     # TODO: Add validation for gene file types
     if "matrix_file" in arguments:
         status.append(ingest.ingest_expression())
