--- conflicted
+++ resolved
@@ -23,11 +23,7 @@
 python ingest_pipeline.py ingest_expression --matrix-file ../tests/data/dense_matrix_19_genes_100k_cells.txt --matrix-file-type dense
 
 # Subsample cluster and metadata file
-<<<<<<< HEAD
-python ingest_pipeline.py ingest_subsample --cluster-file ../tests/data/test_1k_cluster_Data.csv --cell-metadata-file ../tests/data/test_1k_metadata_Data.csv --subsample True
-=======
 python ingest_pipeline.py ingest_subsample --cluster-file ../tests/data/test_1k_cluster_Data.csv --cell-metadata-file ../tests/data/test_1k_metadata_Data.csv --subsample
->>>>>>> 0721d8b2
 
 # Ingest mtx files
 python ingest_pipeline.py ingest_expression --matrix-file ../tests/data/matrix.mtx --matrix-file-type mtx --gene-file ../tests/data/genes.tsv --barcode-file ../tests/data/barcodes.tsv
@@ -93,14 +89,10 @@
             return file_connections.get(file_type)(file_path)
 
     def close_matrix(self):
-<<<<<<< HEAD
-        """Closes connection to file."""
-=======
         """Closes connection to file"""
->>>>>>> 0721d8b2
         self.matrix.close()
 
-    def load_expression_data(self, list_of_expression_models: List[Gene]) -> None:
+    def load_expression_data(self, expression_model: Gene) -> None:
         """Loads expression data into Firestore.
 
     Args:
@@ -111,30 +103,31 @@
         None
     """
 
-        # for expression_model in list_of_expression_models:
-        for expression_model in list_of_expression_models:
-            collection_name = expression_model.get_collection_name()
-            doc_ref = self.db.collection(collection_name).document()
-            doc_ref.set(expression_model.top_level_doc)
-            if expression_model.has_subcollection_data():
-                try:
-                    subcollection_name = expression_model.get_subcollection_name()
-                    doc_ref_sub = doc_ref.collection(
-                        subcollection_name).document()
-                    doc_ref_sub.set(expression_model.subdocument)
-                except exceptions.InvalidArgument as e:
-                    # Catches invalid argument exception, which error "Maximum
-                    # document size" falls under
-                    print(e)
-                    batch = self.db.batch()
-                    for subdoc in expression_model.chunk_gene_expression_documents():
-
-                        subcollection_name = expression_model.get_subcollection_name()
-                        doc_ref_sub = doc_ref.collection(
-                            subcollection_name).document()
-                        batch.set(doc_ref_sub, subdoc)
-
-                    batch.commit()
+        collection_name = expression_model.COLLECTION_NAME
+        batch = self.db.batch()
+        doc_ref = self.db.collection(collection_name).document()
+        batch.set(doc_ref, expression_model.top_level_doc)
+        batch.commit()
+        i = 0
+        if expression_model.has_subcollection_data():
+            try:
+                print(f'Ingesting {expression_model.name}')
+                subcollection_name = expression_model.SUBCOLLECTION_NAME
+                doc_ref_sub = doc_ref.collection(
+                    subcollection_name).document()
+                print(f'Length of scores is: {len(expression_model.expression_scores)}')
+                doc_ref_sub.set(expression_model.subdocument)
+            except exceptions.InvalidArgument as e:
+                # Catches invalid argument exception, which error "Maximum
+                # document size" falls under
+                print(e)
+                batch = self.db.batch()
+                for subdoc in expression_model.chunk_gene_expression_documents(doc_ref_sub.id, doc_ref_sub._document_path):
+                    print({i})
+                    batch.set(doc_ref_sub, subdoc)
+                    i += 1
+
+                batch.commit()
 
     def load_cell_metadata(self):
         """Loads cell metadata files into firestore."""
@@ -142,7 +135,6 @@
         collection_name = self.cell_metadata.get_collection_name()
         subcollection_name = self.cell_metadata.get_subcollection_name()
         for annotation in self.cell_metadata.top_level_doc.keys():
-            print(self.cell_metadata.top_level_doc[annotation])
             doc_ref = self.db.collection(collection_name).document()
             doc_ref.set(self.cell_metadata.top_level_doc[annotation])
             try:
@@ -179,11 +171,15 @@
         if self.gene_file is not None:
             self.matrix.extract()
             transformed_data = self.matrix.transform_expression_data_by_gene()
+            self.load_expression_data(transformed_data)
         else:
-            for data in self.matrix.extract():
+            while True:
+                row = self.matrix.extract()
+                if row == None:
+                    break
                 transformed_data = self.matrix.transform_expression_data_by_gene(
-                    *data)
-        self.load_expression_data(transformed_data)
+                    row)
+                self.load_expression_data(transformed_data)
         self.close_matrix()
 
     def ingest_cell_metadata(self):
@@ -226,11 +222,7 @@
         create_cluster_subdoc('cluster')
         if self.cell_metadata_file is not None:
             subsample.prepare_cell_metadata()
-<<<<<<< HEAD
-            subsample.dermine_coordinates_and_cell_names()
-=======
             subsample.determine_coordinates_and_cell_names()
->>>>>>> 0721d8b2
             create_cluster_subdoc('study')
 
 
@@ -285,11 +277,7 @@
     parser_ingest_cluster.add_argument('--cluster-file',
                                        help='Path to cluster files')
     parser_ingest_cluster.add_argument('--ingest-cluster-file', required=True,
-<<<<<<< HEAD
-                                       choices=['True', 'False'],
-=======
                                        action='store_true',
->>>>>>> 0721d8b2
                                        help='Indicates that cluster  '
                                        'file should be ingested')
 
@@ -302,12 +290,7 @@
                                       help='Absolute or relative path to '
                                       'cell metadata file.')
     parser_cell_metadata.add_argument('--ingest-cell-metadata', required=True,
-<<<<<<< HEAD
-
-                                      choices=['True', 'False'],
-=======
                                       action='store_true',
->>>>>>> 0721d8b2
                                       help='Indicates that subsampliing '
                                       'functionality should be invoked')
 
@@ -318,31 +301,19 @@
     parser_cluster.add_argument('--cluster-file', required=True,
                                 help='Absolute or relative path to '
                                 'cluster file.')
-<<<<<<< HEAD
-    parser_cluster.add_argument('--ingest_cluster', required=True,
-                                help='Indicates that subsampliing '
-                                'functionality should be invoked')
-=======
     parser_cluster.add_argument('--ingest-cluster', required=True,
                                 action='store_true',
                                 help='Indicates that ingest of cluster file '
                                 'should be invoked')
->>>>>>> 0721d8b2
 
     # Parser ingesting cluster files
     parser_subsample = subparsers.add_parser('ingest_subsample',
                                              help='Indicates that subsampling '
                                              'will be initialized')
     parser_subsample.add_argument('--subsample', required=True,
-<<<<<<< HEAD
-                                  help='Indicates that subsampliing functionality'
-                                  ' should be invoked',
-                                  choices=['True', 'False'])
-=======
                                   action='store_true',
                                   help='Indicates that subsampliing functionality'
                                   ' should be invoked')
->>>>>>> 0721d8b2
     parser_subsample.add_argument('--cluster-file', required=True,
                                   help='Absolute or relative path to '
                                   'cluster file.')
@@ -388,17 +359,10 @@
     if 'matrix_file' in arguments:
         ingest.ingest_expression()
     elif 'ingest_cell_metadata' in arguments:
-<<<<<<< HEAD
-        if arguments[ingest_cell_metadata]:
-            ingest.ingest_cell_metadata()
-    elif 'ingest_cluster' in arguments:
-        if arguments[ingest_cluster]:
-=======
         if arguments['ingest_cell_metadata']:
             ingest.ingest_cell_metadata()
     elif 'ingest_cluster' in arguments:
         if arguments['ingest_cluster']:
->>>>>>> 0721d8b2
             ingest.ingest_cluster()
     elif 'subsample' in arguments:
         if arguments['subsample']:
