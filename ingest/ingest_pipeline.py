--- conflicted
+++ resolved
@@ -41,6 +41,7 @@
 import json
 import os
 import logging
+import re
 
 from pymongo import MongoClient
 from google.cloud import storage
@@ -65,6 +66,7 @@
         report_issues,
         write_metadata_to_bq,
     )
+    from monitor import setup_logger, log
     from cell_metadata import CellMetadata
     from clusters import Clusters
     from dense import Dense
@@ -79,6 +81,7 @@
         report_issues,
         write_metadata_to_bq,
     )
+    from .monitor import setup_logger, log
     from .cell_metadata import CellMetadata
     from .clusters import Clusters
     from .dense import Dense
@@ -93,6 +96,11 @@
     # File location for metadata json convention
     JSON_CONVENTION = 'gs://broad-singlecellportal-public/AMC_v1.1.3.json'
     logger = logging.getLogger(__name__)
+    errors_logger = setup_logger(
+        __name__ + '_errors', 'errors.txt', level=logging.ERROR
+    )
+    info_logger = setup_logger(__name__, 'info.txt')
+    my_debug_logger = log(errors_logger)
 
     def __init__(
         self,
@@ -130,27 +138,22 @@
             self.cluster = self.initialize_file_connection("cluster", cluster_file)
         elif matrix_file is None:
             self.matrix = matrix_file
-
-        # self.ingest_logger = Logger().get_logger()
-
+        self.extra_log_params = {'study_id': self.study_id, 'duration': None}
+
+    @my_debug_logger()
     def get_mongo_db(self):
         host = os.environ['DATABASE_HOST']
         user = os.environ['MONGODB_USERNAME']
         password = os.environ['MONGODB_PASSWORD']
         db_name = os.environ['DATABASE_NAME']
 
-        try:
-            client = MongoClient(
-                host,
-                username=user,
-                password=password,
-                authSource=db_name,
-                authMechanism='SCRAM-SHA-1',
-            )
-            # logging.info('Connected to MongoDB')
-        except:
-            e = sys.exc_info()[0]
-            # logger.error(e)
+        client = MongoClient(
+            host,
+            username=user,
+            password=password,
+            authSource=db_name,
+            authMechanism='SCRAM-SHA-1',
+        )
 
         # TODO: Remove this block.
         # Uncomment and run `pytest -s` to manually verify your MongoDB set-up.
@@ -193,33 +196,27 @@
     ):
         documents = []
         try:
-<<<<<<< HEAD
-            # linear_id = self.db[collection_name].insert(model)
-            for data_array_model in set_data_array_fn(
-                '1234', *set_data_array_fn_args, **set_data_array_fn_kwargs
-            ):
-
-                # documents.append(data_array_model)
-                print(set_data_array)
-            # self.db['data_arrays'].insert_many(documents)
-=======
             # hack to avoid inserting invalid CellMetadata object from first column
             # TODO: implement method similar to kwargs solution in ingest_expression
-            if collection_name == 'cell_metadata' and model['name'] == 'NAME' and model['annotation_type'] == 'TYPE':
-                linear_id = ObjectId(self.study_id)
-            else:
-                linear_id = self.db[collection_name].insert_one(model).inserted_id
-
+            # if (
+            #     collection_name == 'cell_metadata'
+            #     and model['name'] == 'NAME'
+            #     and model['annotation_type'] == 'TYPE'
+            # ):
+            #     linear_id = ObjectId(self.study_id)
+            # else:
+            #     linear_id = self.db[collection_name].insert_one(model).inserted_id
             for data_array_model in set_data_array_fn(
-                    linear_id, *set_data_array_fn_args, **set_data_array_fn_kwargs
+                '5d276a50421aa9117c982845',
+                *set_data_array_fn_args,
+                **set_data_array_fn_kwargs,
             ):
                 documents.append(data_array_model)
             # only insert documents if present
-            if (len(documents) > 0):
+            if len(documents) > 0:
                 self.db['data_arrays'].insert_many(documents)
->>>>>>> fbde0f0b
         except Exception as e:
-            print(e)
+            self.errors_logger.error(e, extra=self.extra_log_params)
             return 1
         return 0
 
@@ -258,7 +255,7 @@
 
         except Exception as e:
             # TODO: Log this error
-            print(e)
+            self.errors_logger.error(e, extra=self.extra_log_params)
             return 1
         return 0
 
@@ -294,16 +291,21 @@
                 )
                 return write_status
             else:
-                print('Erroneous call to upload_metadata_to_bq')
+                self.error_logger.error('Erroneous call to upload_metadata_to_bq')
                 return 1
         return 0
 
-    def ingest_expression(self) -> None:
+    @my_debug_logger()
+    def ingest_expression(self) -> int:
         """Ingests expression files.
         """
         if self.kwargs["gene_file"] is not None:
             self.matrix.extract()
         for idx, gene in enumerate(self.matrix.transform()):
+            self.info_logger.info(
+                f'Attempting to load gene: {gene.gene_name}',
+                extra=self.extra_log_params,
+            )
             if idx == 0:
                 status = self.load(
                     self.matrix.COLLECTION_NAME,
@@ -322,23 +324,38 @@
                     gene.gene_model['searchable_name'],
                 )
             if status != 0:
+                self.errors_logger.error(
+                    f'Loading gene name {gene.gene_name} failed. Exiting program',
+                    extra=self.extra_log_params,
+                )
                 return status
         return status
 
+    @my_debug_logger()
     def ingest_cell_metadata(self):
         """Ingests cell metadata files into Firestore."""
         if self.cell_metadata.validate_format():
+            self.info_logger.info(
+                f'Cell metadata file formate valid', extra=self.extra_log_params
+            )
             # Check file against metadata convention
             if self.kwargs['validate_convention'] is not None:
                 if self.kwargs['validate_convention']:
                     if self.conforms_to_metadata_convention():
+                        self.info_logger.info(
+                            f'Cell metadata file conforms to metadata convention',
+                            extra=self.extra_log_params,
+                        )
                         pass
                     else:
                         return 1
             self.cell_metadata.reset_file(2, open_as="dataframe")
             self.cell_metadata.preproccess()
             for metadataModel in self.cell_metadata.transform():
-
+                self.info_logger.info(
+                    f'Attempting to load cell metadata header : {metadataModel.annot_header}',
+                    extra=self.extra_log_params,
+                )
                 status = self.load(
                     self.cell_metadata.COLLECTION_NAME,
                     metadataModel.model,
@@ -346,18 +363,18 @@
                     metadataModel.annot_header,
                 )
                 if status != 0:
+                    self.errors_logger.error(
+                        f'Loading cell metadata header : {metadataModel.annot_header} failed. Exiting program',
+                        extra=self.extra_log_params,
+                    )
                     return status
             return status
 
+    @my_debug_logger()
     def ingest_cluster(self):
         """Ingests cluster files."""
-        status = 0
         if self.cluster.validate_format():
             annotation_model = self.cluster.transform()
-<<<<<<< HEAD
-            print(annotation_model)
-=======
->>>>>>> fbde0f0b
             status = self.load(
                 self.cluster.COLLECTION_NAME,
                 annotation_model,
@@ -393,17 +410,6 @@
                 if load_status != 0:
                     return load_status
         return 0
-
-    def delocalize_error_file(self):
-        """Writes local error file to Google bucket
-        """
-        storage_client = storage.Client()
-        bucket = storage_client.get_bucket(self.cell_metadata.bucket)
-        destination_blob_name = f'parse_logs/{self.study_file_id}/errors.txt'
-        blob = bucket.blob(destination_blob_name)
-        source_file_name = 'scp_validation_errors.txt'
-        blob.upload_from_filename(source_file_name)
-        print(f'File {source_file_name} uploaded to {destination_blob_name}.')
 
 
 def create_parser():
@@ -645,7 +651,7 @@
     validate_arguments(parsed_args)
     arguments = vars(parsed_args)
     ingest = IngestPipeline(**arguments)
-    # TODO: Add validation for gene and cluster file types
+    # TODO: Add validation for gene file types
     if "matrix_file" in arguments:
         status.append(ingest.ingest_expression())
     elif "ingest_cell_metadata" in arguments:
@@ -662,21 +668,36 @@
         if arguments["subsample"]:
             status_subsample = ingest.subsample()
             status.append(status_subsample)
+
     if len(status) > 0:
         if all(i < 1 for i in status):
             sys.exit(os.EX_OK)
-    else:
-        if status_cell_metadata is not None:
-            if status_cell_metadata > 0 and ingest.cell_metadata.is_remote_file:
-                ingest.delocalize_error_file()
-                # PAPI jobs failing metadata validation against convention report
-                # will have "unexpected exit status 65 was not ignored"
-                # EX_DATAERR (65) The input data was incorrect in some way.
-                # note that failure to load to MongoDB also triggers this error
-                sys.exit(os.EX_DATAERR)
-            if status_metadata_bq is not None:
-                if status_metadata_bq > 0:
-                    sys.exit(1)
+        else:
+            r = re.compile("\b(\w*file)$")
+            # delocalize errors file
+            for argument in list(arguments.keys()):
+                captured_argument = re.match("(\w*file)$", argument)
+                if captured_argument is not None:
+                    study_file_id = arguments['study_file_id']
+                    matched_arugment = captured_argument.groups()[0]
+                    file_path = arguments[matched_arugment]
+                    if IngestFiles.is_remote_file(file_path):
+                        IngestFiles.delocalize_file(
+                            study_file_id,
+                            arguments['study_id'],
+                            file_path,
+                            'errors.txt',
+                            f'parse_logs/{study_file_id}/errors.txt',
+                        )
+                    break
+            if status_cell_metadata is not None:
+                if status_cell_metadata > 0 and ingest.cell_metadata.is_remote_file:
+                    # PAPI jobs failing metadata validation against convention report
+                    # will have "unexpected exit status 65 was not ignored"
+                    # EX_DATAERR (65) The input data was incorrect in some way.
+                    # note that failure to load to MongoDB also triggers this error
+                    sys.exit(os.EX_DATAERR)
+            sys.exit(1)
 
 
 if __name__ == "__main__":
