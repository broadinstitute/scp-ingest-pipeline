"""Ingest Pipeline for ingesting expression, metadata and cluster
files into MongoDB.

DESCRIPTION
This CLI extracts and transforms different file types then writes them into
a remote MongoDB instance.

PREREQUISITES
See https://github.com/broadinstitute/scp-ingest-pipeline#prerequisites

EXAMPLES
# Takes expression file and stores it into MongoDB

# Ingest cluster file
python ingest_pipeline.py --study-id 5d276a50421aa9117c982845 --study-file-id 5dd5ae25421aa910a723a337 ingest_cluster --cluster-file ../tests/data/test_1k_cluster_Data.csv --ingest-cluster --name cluster1 --domain-ranges "{'x':[-1, 1], 'y':[-1, 1], 'z':[-1, 1]}"

# Ingest Cell Metadata file
python ingest_pipeline.py --study-id 5d276a50421aa9117c982845 --study-file-id 5dd5ae25421aa910a723a337 ingest_cell_metadata --cell-metadata-file ../tests/data/valid_no_array_v1.1.3.tsv --study-accession SCP123 --ingest-cell-metadata

# Ingest Cell Metadata file against convention
!! Please note that you must have a pre-configured BigQuery table available
python ingest_pipeline.py --study-id 5d276a50421aa9117c982845 --study-file-id 5dd5ae25421aa910a723a337 ingest_cell_metadata --cell-metadata-file ../tests/data/valid_no_array_v1.1.3.tsv --ingest-cell-metadata --validate-convention --bq-dataset cell_metadata --bq-table alexandria_convention

# Ingest dense file
python ingest_pipeline.py --study-id 5d276a50421aa9117c982845 --study-file-id 5dd5ae25421aa910a723a337 ingest_expression --taxon-name 'Homo sapiens' --taxon-common-name human --ncbi-taxid 9606 --matrix-file ../tests/data/dense_matrix_19_genes_100k_cells.txt --matrix-file-type dense

# Ingest loom file
python ingest_pipeline.py  --study-id 5d276a50421aa9117c982845 --study-file-id 5dd5ae25421aa910a723a337 ingest_expression --matrix-file ../tests/data/test_loom.loom  --matrix-file-type loom --taxon-name 'Homo Sapiens' --taxon-common-name humans

# Subsample cluster and metadata file
python ingest_pipeline.py --study-id 5d276a50421aa9117c982845 --study-file-id 5dd5ae25421aa910a723a337 ingest_subsample --cluster-file ../tests/data/test_1k_cluster_Data.csv --name custer1 --cell-metadata-file ../tests/data/test_1k_metadata_Data.csv --subsample

# Ingest mtx files
python ingest_pipeline.py --study-id 5d276a50421aa9117c982845 --study-file-id 5dd5ae25421aa910a723a337 ingest_expression --taxon-name 'Homo Sapiens' --taxon-common-name humans --matrix-file ../tests/data/matrix.mtx --matrix-file-type mtx --gene-file ../tests/data/genes.tsv --barcode-file ../tests/data/barcodes.tsv
"""
import argparse
from typing import Dict, Generator, List, Tuple, Union  # noqa: F401
import ast

import sys
import json
import os
import logging
import re

from pymongo import MongoClient
from google.cloud import bigquery

# import google.cloud.logging
from google.cloud.exceptions import NotFound
from bson.objectid import ObjectId

# from google.cloud.logging.resource import Resource

try:
    # Used when importing internally and in tests
    from ingest_files import IngestFiles
    from subsample import SubSample
    from loom import Loom
    from validation.validate_metadata import (
        validate_input_metadata,
        report_issues,
        write_metadata_to_bq,
    )
    from monitor import setup_logger, log
    from cell_metadata import CellMetadata
    from clusters import Clusters
    from dense import Dense
    from mtx import Mtx
except ImportError:
    # Used when importing as external package, e.g. imports in single_cell_portal code
    from .ingest_files import IngestFiles
    from .subsample import SubSample
    from .loom import Loom
    from .validation.validate_metadata import (
        validate_input_metadata,
        report_issues,
        write_metadata_to_bq,
    )
    from .monitor import setup_logger, log
    from .cell_metadata import CellMetadata
    from .clusters import Clusters
    from .dense import Dense
    from .mtx import Mtx


# Ingest file types
EXPRESSION_FILE_TYPES = ["dense", "mtx", "loom"]


class IngestPipeline(object):
    # File location for metadata json convention
    JSON_CONVENTION = 'gs://broad-singlecellportal-public/AMC_v1.1.3.json'
    logger = logging.getLogger(__name__)
    errors_logger = setup_logger(
        __name__ + '_errors', 'errors.txt', level=logging.ERROR
    )
    info_logger = setup_logger(__name__, 'info.txt')
    my_debug_logger = log(errors_logger)

    def __init__(
        self,
        study_id: str,
        study_file_id: str,
        matrix_file: str = None,
        matrix_file_type: str = None,
        cell_metadata_file: str = None,
        cluster_file: str = None,
        subsample=False,
        ingest_cell_metadata=False,
        ingest_cluster=False,
        **kwargs,
    ):
        """Initializes variables in ingest service."""
        self.study_id = study_id
        self.study_file_id = study_file_id
        self.matrix_file = matrix_file
        self.matrix_file_type = matrix_file_type
        if os.environ.get('DATABASE_HOST') is not None:
            # Needed to run tests in CircleCI.  TODO: add mock, remove this
            self.db = self.get_mongo_db()
        else:
            self.db = None
        self.cluster_file = cluster_file
        self.kwargs = kwargs
        self.cell_metadata_file = cell_metadata_file
        if matrix_file is not None:
            self.matrix = self.initialize_file_connection(matrix_file_type, matrix_file)
        if ingest_cell_metadata:
            self.cell_metadata = self.initialize_file_connection(
                "cell_metadata", cell_metadata_file
            )
        if ingest_cluster:
            self.cluster = self.initialize_file_connection("cluster", cluster_file)
        if matrix_file is None:
            self.matrix = matrix_file
        self.extra_log_params = {'study_id': self.study_id, 'duration': None}
        if subsample:
            self.cluster_file = cluster_file
            self.cell_metadata_file = cell_metadata_file

    @my_debug_logger()
    def get_mongo_db(self):
        host = os.environ['DATABASE_HOST']
        user = os.environ['MONGODB_USERNAME']
        password = os.environ['MONGODB_PASSWORD']
        db_name = os.environ['DATABASE_NAME']

        client = MongoClient(
            host,
            username=user,
            password=password,
            authSource=db_name,
            authMechanism='SCRAM-SHA-1',
        )

        # TODO: Remove this block.
        # Uncomment and run `pytest -s` to manually verify your MongoDB set-up.
        # genes = client[db_name].genes
        # gene = {'gene': 'HBB'}
        # gene_mongo_id = genes.insert_one(gene).inserted_id
        # print(f'gene_mongo_id {gene_mongo_id}')

        return client[db_name]

    def initialize_file_connection(self, file_type, file_path):
        """Initializes connection to file.

            Returns:
                File object.
        """
        # Mtx file types not included because class declaration is different
        file_connections = {
            "dense": Dense,
            "cell_metadata": CellMetadata,
            "cluster": Clusters,
            "mtx": Mtx,
            "loom": Loom,
        }
        return file_connections.get(file_type)(
            file_path, self.study_id, self.study_file_id, **self.kwargs
        )

    def close_matrix(self):
        """Closes connection to file"""
        self.matrix.close()

    def load(
        self,
        collection_name,
        model,
        set_data_array_fn,
        *set_data_array_fn_args,
        **set_data_array_fn_kwargs,
    ):
        # documents = []
        try:
            # hack to avoid inserting invalid CellMetadata object from first column
            # TODO: implement method similar to kwargs solution in ingest_expression
            if (
                collection_name == 'cell_metadata'
                and model['name'] == 'NAME'
                and model['annotation_type'] == 'TYPE'
            ):
                linear_id = ObjectId(self.study_id)
            else:
                linear_id = self.db[collection_name].insert_one(model).inserted_id
            for data_array_model in set_data_array_fn(
                linear_id, *set_data_array_fn_args, **set_data_array_fn_kwargs
            ):
                print(f"length of values field is: {len(data_array_model['values'])}")
                print(data_array_model)
                print("\n")
                print("\n")
                print("\n")
                print("\n")
                # self.db['data_arrays'].insert_one(data_array_model)
                # print('done appending')
                # only insert documents if present
                # if len(documents) > 0:
                #     f = open("document.txt", "w")
                #     f.write(str(documents[0]))
                # self.db['data_arrays'].insert_many(documents, ordered=False)
        except Exception as e:
            print(e.details)
            # print(e.__dict__)
            # f = open("demofile3.txt", "w")
            # f.write(str(e.details))
            self.errors_logger.error(e, extra=self.extra_log_params)
            return 1
        return 0

    def load_subsample(
        self, parent_collection_name, subsampled_data, set_data_array_fn, scope
    ):
        """Loads subsampled data into MongoDB"""
        documents = []
        try:
            for key_value in subsampled_data[0].items():
                annot_name = subsampled_data[1][0]
                annot_type = subsampled_data[1][1]
                sample_size = subsampled_data[2]
                query = {
                    'study_id': ObjectId(self.study_id),
                    'study_file_id': ObjectId(self.study_file_id),
                }
                # Query mongo for linear_id and 'name' of parent
                # Then return 'name' and 'id' fields from query results
                parent_data = self.db[parent_collection_name].find_one(
                    query, {'name': 1}
                )
                for model in set_data_array_fn(
                    (
                        key_value[0],  # NAMES, x, y, or z
                        parent_data['name'],  # Cluster name provided from parent
                        key_value[1],  # Subsampled data/values
                        ObjectId(self.study_file_id),
                        ObjectId(self.study_id),
                        parent_data['_id'],
                    ),
                    {
                        'subsample_annotation': f"{annot_name}--{annot_type}--{scope}",
                        'subsample_threshold': sample_size,
                    },
                ):
                    documents.append(model)
            self.db['data_arrays'].insert_many(documents)

        except Exception as e:
            # TODO: Log this error
            self.errors_logger.error(e, extra=self.extra_log_params)
            return 1
        return 0

    def conforms_to_metadata_convention(self):
        """ Determines if cell metadata file follows metadata convention"""
<<<<<<< HEAD
        json_object = IngestFiles(self.JSON_CONVENTION, ['application/json'])
        json_file = json_object.open_file(self.JSON_CONVENTION)[0]
        convention = json.load(json_file.file)
=======
        convention_file_object = IngestFiles(self.JSON_CONVENTION, ['application/json'])
        json_file = convention_file_object.open_file(self.JSON_CONVENTION)
        convention = json.load(json_file)
>>>>>>> 94869feb
        if self.kwargs['validate_convention'] is not None:
            if (
                self.kwargs['validate_convention']
                and self.kwargs['bq_dataset']
                and self.kwargs['bq_table']
            ):
                validate_input_metadata(self.cell_metadata, convention, bq_json=True)
            else:
                validate_input_metadata(self.cell_metadata, convention)

        json_file.close()
        return not report_issues(self.cell_metadata)

    def upload_metadata_to_bq(self):
        """Uploads metadata to BigQuery"""
        if self.kwargs['validate_convention'] is not None:
            if (
                self.kwargs['validate_convention']
                and self.kwargs['bq_dataset']
                and self.kwargs['bq_table']
            ):
                write_status = write_metadata_to_bq(
                    self.cell_metadata,
                    self.kwargs['bq_dataset'],
                    self.kwargs['bq_table'],
                )
                return write_status
            else:
                self.errors_logger.error('Erroneous call to upload_metadata_to_bq')
                return 1
        return 0

    @my_debug_logger()
    def ingest_expression(self) -> int:
        """Ingests expression files.
        """
        if self.kwargs["gene_file"] is not None:
            self.matrix.extract()
        for idx, gene in enumerate(self.matrix.transform()):
            self.info_logger.info(
                f"Attempting to load gene: {gene.gene_model['searchable_name']}",
                extra=self.extra_log_params,
            )
            if idx == 0:
                status = self.load(
                    self.matrix.COLLECTION_NAME,
                    gene.gene_model,
                    self.matrix.set_data_array,
                    gene.gene_name,
                    gene.gene_model['searchable_name'],
                    {'create_cell_data_array': True},
                )
            else:
                status = self.load(
                    self.matrix.COLLECTION_NAME,
                    gene.gene_model,
                    self.matrix.set_data_array,
                    gene.gene_name,
                    gene.gene_model['searchable_name'],
                )
            if status != 0:
                self.errors_logger.error(
                    f'Loading gene name {gene.gene_name} failed. Exiting program',
                    extra=self.extra_log_params,
                )
                return status
        return 1

    @my_debug_logger()
    def ingest_cell_metadata(self):
        """Ingests cell metadata files into Firestore."""
        if self.cell_metadata.validate_format():
            self.info_logger.info(
                f'Cell metadata file format valid', extra=self.extra_log_params
            )
            # Check file against metadata convention
            if self.kwargs['validate_convention'] is not None:
                if self.kwargs['validate_convention']:
                    if self.conforms_to_metadata_convention():
                        self.info_logger.info(
                            f'Cell metadata file conforms to metadata convention',
                            extra=self.extra_log_params,
                        )
                        pass
                    else:
                        return 1

            self.cell_metadata.reset_file()
            self.cell_metadata.preproccess()
            for metadataModel in self.cell_metadata.transform():
                self.info_logger.info(
                    f'Attempting to load cell metadata header : {metadataModel.annot_header}',
                    extra=self.extra_log_params,
                )
                status = self.load(
                    self.cell_metadata.COLLECTION_NAME,
                    metadataModel.model,
                    self.cell_metadata.set_data_array,
                    metadataModel.annot_header,
                )
                if status != 0:
                    self.errors_logger.error(
                        f'Loading cell metadata header : {metadataModel.annot_header} failed. Exiting program',
                        extra=self.extra_log_params,
                    )
                    print(f'status in cell metadata{status}')
                    return status
            return status if status is not None else 1
        else:
            self.errors_logger.error(
                f'Cell metadata file format invalid', extra=self.extra_log_params
            )
            return 1

    @my_debug_logger()
    def ingest_cluster(self):
        """Ingests cluster files."""
        if self.cluster.validate_format():
            annotation_model = self.cluster.transform()
            status = self.load(
                self.cluster.COLLECTION_NAME,
                annotation_model,
                self.cluster.get_data_array_annot,
            )
            if status != 0:
                return status
        return status

    @my_debug_logger()
    def subsample(self):
        """Method for subsampling cluster and metadata files"""

        subsample = SubSample(
            cluster_file=self.cluster_file, cell_metadata_file=self.cell_metadata_file
        )

        for data in subsample.subsample('cluster'):
            load_status = self.load_subsample(
                Clusters.COLLECTION_NAME, data, subsample.set_data_array, 'cluster'
            )
            if load_status != 0:
                return load_status

        if self.cell_metadata_file is not None:
            subsample.prepare_cell_metadata()
            for data in subsample.subsample('study'):
                load_status = self.load_subsample(
                    Clusters.COLLECTION_NAME, data, subsample.set_data_array, 'study'
                )
                if load_status != 0:
                    return load_status
        return 0


def create_parser():
    """Creates parser for input arguments.

    Structuring the argument parsing code like this eases automated testing.

    Args:
        None

    Returns:
        parser: ArgumentParser object
    """
    parser = argparse.ArgumentParser(
        description=__doc__, formatter_class=argparse.RawDescriptionHelpFormatter
    )

    parser.add_argument(
        "--study-file-id",
        required=True,
        help="Single study accession associated with ingest files",
    )
    parser.add_argument("--study-id", required=True, help="MongoDB identifier")

    subparsers = parser.add_subparsers()

    # Ingest expression files subparsers
    parser_ingest_expression = subparsers.add_parser(
        "ingest_expression",
        help="Indicates that expression" " files are being ingested",
    )

    parser_ingest_expression.add_argument(
        "--matrix-file",
        required=True,
        help="Absolute or relative path to "
        "expression file. For 10x data this is "
        "the .mtx file",
    )

    matrix_file_type_txt = "Type of expression file that is ingested. If mtx \
        files are being ingested, .genes.tsv and .barcodes.tsv files must be \
        included using --barcode-file <barcode file path> and --gene-file \
        <gene file path>. See --help for more information"

    parser_ingest_expression.add_argument(
        "--taxon-name",
        help="Scientific name of taxon associated with file.  E.g. 'Homo sapiens'",
    )
    parser_ingest_expression.add_argument(
        "--taxon-common-name",
        help="Common name of taxon associated with file.  E.g. 'human'",
    )
    parser_ingest_expression.add_argument(
        "--ncbi-taxid",
        help="NCBI Taxonomy ID of taxon associated with file.  E.g. 9606",
    )
    parser_ingest_expression.add_argument(
        "--genome-assembly-accession",
        help="Genome assembly accession for file.  E.g. 'GCA_000001405.15'",
    )
    parser_ingest_expression.add_argument(
        "--genome-annotation",
        help="Genomic annotation for expression files.  E.g. 'Ensembl 94'",
    )

    parser_ingest_expression.add_argument(
        "--matrix-file-type",
        choices=EXPRESSION_FILE_TYPES,
        type=str.lower,
        required=True,
        help=matrix_file_type_txt,
    )

    # Gene and Barcode arguments for MTX bundle
    parser_ingest_expression.add_argument(
        "--barcode-file", help="Path to .barcodes.tsv files"
    )
    parser_ingest_expression.add_argument("--gene-file", help="Path to .genes.tsv file")

    # Parser ingesting cell metadata files
    parser_cell_metadata = subparsers.add_parser(
        "ingest_cell_metadata",
        help="Indicates that cell metadata files are being " "ingested",
    )
    parser_cell_metadata.add_argument(
        "--cell-metadata-file",
        required=True,
        help="Absolute or relative path to cell metadata file.",
    )
    parser_cell_metadata.add_argument(
        "--study-accession",
        required=True,
        help="Single study accession associated with ingest files.",
    )
    parser_cell_metadata.add_argument(
        "--bq-dataset", help="BigQuery dataset identifer for ingest job."
    )
    parser_cell_metadata.add_argument(
        "--bq-table", help="BigQuery table identifer for ingest job."
    )
    parser_cell_metadata.add_argument(
        "--ingest-cell-metadata",
        required=True,
        action="store_true",
        help="Indicates that ingest of cell metadata should be invoked",
    )
    parser_cell_metadata.add_argument(
        "--validate-convention",
        action="store_true",
        help="Indicates that metadata file should be validated against convention",
    )

    # Parser ingesting cluster files
    parser_cluster = subparsers.add_parser(
        "ingest_cluster", help="Indicates that cluster file is being ingested"
    )
    parser_cluster.add_argument(
        "--cluster-file",
        required=True,
        help="Absolute or relative path to cluster file.",
    )
    parser_cluster.add_argument(
        "--ingest-cluster",
        required=True,
        action="store_true",
        help="Indicates that ingest of cluster file should be invoked",
    )
    parser_cluster.add_argument(
        "--name", required=True, help="Name of cluster from input form"
    )
    parser_cluster.add_argument(
        "--domain-ranges",
        type=ast.literal_eval,
        help="Optional paramater taken from UI",
    )

    # Parser ingesting cluster files
    parser_subsample = subparsers.add_parser(
        "ingest_subsample", help="Indicates that subsampling will be initialized"
    )
    parser_subsample.add_argument(
        "--subsample",
        required=True,
        action="store_true",
        help="Indicates that subsampliing functionality should be invoked",
    )
    parser_subsample.add_argument(
        "--name", required=True, help="Name of cluster from input form"
    )
    parser_subsample.add_argument(
        "--cluster-file",
        required=True,
        help="Absolute or relative path to cluster file.",
    )
    parser_subsample.add_argument(
        "--cell-metadata-file", help="Absolute or relative path to cell metadata file."
    )

    return parser


def bq_dataset_exists(dataset):
    bigquery_client = bigquery.Client()
    dataset_ref = bigquery_client.dataset(dataset)
    exists = False
    try:
        bigquery_client.get_dataset(dataset_ref)
        exists = True
    except NotFound:
        print(f'Dataset {dataset} not found')
    return exists


def bq_table_exists(dataset, table):
    bigquery_client = bigquery.Client()
    dataset_ref = bigquery_client.dataset(dataset)
    table_ref = dataset_ref.table(table)
    exists = False
    try:
        bigquery_client.get_table(table_ref)
        exists = True
    except NotFound:
        print(f'Dataset {table} not found')
    return exists


def validate_arguments(parsed_args):
    """Verify parsed input arguments

    Args:
        parsed_args: Parsed input arguments

    Returns:
        None
    """

    if ("matrix_file" in parsed_args and parsed_args.matrix_file_type == "mtx") and (
        parsed_args.gene_file is None or parsed_args.barcode_file is None
    ):
        raise ValueError(
            " Missing arguments: --gene-file and --barcode-file. Mtx files "
            "must include .genes.tsv, and .barcodes.tsv files. See --help for "
            "more information"
        )
    if "ingest_cell_metadata" in parsed_args:
        if (parsed_args.bq_dataset is not None and parsed_args.bq_table is None) or (
            parsed_args.bq_dataset is None and parsed_args.bq_table is not None
        ):
            raise ValueError(
                'Missing argument: --bq_dataset and --bq_table are both required for BigQuery upload.'
            )
        if parsed_args.bq_dataset is not None and not bq_dataset_exists(
            parsed_args.bq_dataset
        ):
            raise ValueError(
                f' Invalid argument: unable to connect to a BigQuery dataset called {parsed_args.bq_dataset}.'
            )
        if parsed_args.bq_table is not None and not bq_table_exists(
            parsed_args.bq_dataset, parsed_args.bq_table
        ):
            raise ValueError(
                f' Invalid argument: unable to connect to a BigQuery table called {parsed_args.bq_table}.'
            )


def main() -> None:
    """This function handles the actual logic of this script.

    Args:
        None

    Returns:
        None
    """
    status = []
    status_cell_metadata = None
    parsed_args = create_parser().parse_args()
    validate_arguments(parsed_args)
    arguments = vars(parsed_args)
    ingest = IngestPipeline(**arguments)
    # TODO: Add validation for gene file types
    if "matrix_file" in arguments:
        status.append(ingest.ingest_expression())
    elif "ingest_cell_metadata" in arguments:
        if arguments["ingest_cell_metadata"]:
            status_cell_metadata = ingest.ingest_cell_metadata()
            print(f'status_cell_metadatais {status_cell_metadata}')
            status.append(status_cell_metadata)
            if parsed_args.bq_table is not None and status_cell_metadata == 0:
                status_metadata_bq = ingest.upload_metadata_to_bq()
                status.append(status_metadata_bq)
    elif "ingest_cluster" in arguments:
        if arguments["ingest_cluster"]:
            status.append(ingest.ingest_cluster())
    elif "subsample" in arguments:
        if arguments["subsample"]:
            status_subsample = ingest.subsample()
            status.append(status_subsample)

    if len(status) > 0:
        if all(i < 1 for i in status):
            sys.exit(os.EX_OK)
        else:
            # delocalize errors file
            for argument in list(arguments.keys()):
                captured_argument = re.match("(\w*file)$", argument)
                if captured_argument is not None:
                    study_file_id = arguments['study_file_id']
                    matched_argument = captured_argument.groups()[0]
                    file_path = arguments[matched_argument]
                    if IngestFiles.is_remote_file(file_path):
                        IngestFiles.delocalize_file(
                            study_file_id,
                            arguments['study_id'],
                            file_path,
                            'errors.txt',
                            f'parse_logs/{study_file_id}/errors.txt',
                        )
                    # Need 1 argument that has a path to identify google bucket
                    # Break after first argument
                    break
            if status_cell_metadata is not None:
                if status_cell_metadata > 0 and ingest.cell_metadata.is_remote_file:
                    # PAPI jobs failing metadata validation against convention report
                    # will have "unexpected exit status 65 was not ignored"
                    # EX_DATAERR (65) The input data was incorrect in some way.
                    # note that failure to load to MongoDB also triggers this error
                    sys.exit(os.EX_DATAERR)
            sys.exit(1)


if __name__ == "__main__":
    main()

# Custom formatter returns a structure, than a string
# class CustomFormatter(logging.Formatter):
#     def format(self, record):
#         template = "An exception of type {0} occurred. Arguments:\n{1!r}"
#         message = template.format(type(ex).__name__, ex.args)
#         logmsg = super(CustomFormatter, self).format(record)
#         return {'msg': logmsg, 'args': record.args}


# class Logger:
#     def __init__(self):
#
#         # Instantiates a client
#         ingest_logger = google.cloud.logging.Client()
#         # Connects the logger to the root logging handler; by default this captures
#         # all logs at INFO level and higher
#         handler = self.ingest_logger.get_default_handler()
#         handler.setFormatter(CustomFormatter())
#         ingest_logger.setup_logging(os.environ['LOG_NAME'])
#         logger = logging.getLogger()
#         logger.setLevel(logging.INFO)
#         logger.addHandler(handler)
#
#     def get_logger(self):
# return logger<|MERGE_RESOLUTION|>--- conflicted
+++ resolved
@@ -274,15 +274,9 @@
 
     def conforms_to_metadata_convention(self):
         """ Determines if cell metadata file follows metadata convention"""
-<<<<<<< HEAD
-        json_object = IngestFiles(self.JSON_CONVENTION, ['application/json'])
-        json_file = json_object.open_file(self.JSON_CONVENTION)[0]
-        convention = json.load(json_file.file)
-=======
         convention_file_object = IngestFiles(self.JSON_CONVENTION, ['application/json'])
         json_file = convention_file_object.open_file(self.JSON_CONVENTION)
         convention = json.load(json_file)
->>>>>>> 94869feb
         if self.kwargs['validate_convention'] is not None:
             if (
                 self.kwargs['validate_convention']
