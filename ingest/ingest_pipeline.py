"""Ingest Pipeline for ingesting expression, metadata and cluster
files into Firestore.

DESCRIPTION
This cli currently takes in extract and transform functions from different
file types then uploads them into Firestore.

PREREQUISITES
You must have Google Cloud Firestore installed, authenticated, and
configured. Must have Python 3.6 or higher. Indexing must be turned off for
all collections.

EXAMPLES
# Takes expression file and stores it into Firestore

# Ingest cluster file
python ingest_pipeline.py ingest_cluster --cluster-file ../tests/data/10k_cells_29k_genes.cluster.txt

# Ingest Cell Metadata file
python ingest_pipeline.py ingest_cell_metadata --cell-metadata-file ../tests/data/10k_cells_29k_genes.metadata.tsv

# Ingest dense file
python ingest_pipeline.py ingest_expression --matrix-file ../tests/data/dense_matrix_19_genes_100k_cells.txt --matrix-file-type dense

# Ingest mtx files
python ingest_pipeline.py ingest_expression --matrix-file ../tests/data/matrix.mtx --matrix-file-type mtx --gene-file ../tests/data/genes.tsv --barcode-file ../tests/data/barcodes.tsv
"""
import argparse
from typing import Dict, Generator, List, Tuple, Union

import numpy as np
from cell_metadata import CellMetadata
from clusters import Clusters
from dense import Dense
from gene_data_model import Gene
from google.api_core import exceptions
from google.cloud import firestore
from mtx import Mtx
from subsample import SubSample

# Ingest file types
EXPRESSION_FILE_TYPES = ['dense', 'mtx']


class IngestPipeline(object):
    def __init__(self, *, matrix_file: str = None, matrix_file_type: str = None,
                 barcode_file: str = None, gene_file: str = None, cell_metadata_file: str = None,
                 cluster_file: str = None):
        """Initializes variables in ingest service."""

        self.matrix_file_path = matrix_file
        self.matrix_file_type = matrix_file_type
        self.gene_file = gene_file
        self.barcodes_file = barcode_file
        self.db = firestore.Client()
        if matrix_file is not None:
            self.matrix = self.initialize_file_connection(
                matrix_file_type, matrix_file)
        elif cell_metadata_file is not None:
            self.cell_metadata = self.initialize_file_connection(
                'cell_metadata', cell_metadata_file)
        elif cluster_file is not None:
            self.cluster = self.initialize_file_connection(
                'cluster', cluster_file)
        elif matrix_file is None:
            self.matrix = matrix_file
        self.cluster_file = cluster_file
        self.cell_metadata_file = cell_metadata_file

    def initialize_file_connection(self, file_type, file_path):
        """Initializes connection to file.

            Returns:
                File object.
        """
        # Mtx file types not included because class declaration is different
        file_connections = {
            'dense': Dense,
            'cell_metadata': CellMetadata,
            'cluster': Clusters
        }

        if file_type == 'mtx':
            return Mtx(file_path, self.gene_file, self.barcodes_file)
        else:
            return file_connections.get(file_type)(file_path)

    def close_matrix(self):
        """Closes connection to file.

    Args:
        None
    Returns:
        None
    """
        self.matrix.close()

    def load_expression_data(self, list_of_expression_models: List[Gene]) -> None:
        """Loads expression data into Firestore.

    Args:
        list_of_transformed_data: List[Gene]
           A list of object type Gene that's stored into Firestore

    Returns:
        None
    """

        # for expression_model in list_of_expression_models:
        for expression_model in list_of_expression_models:
            collection_name = expression_model.get_collection_name()
            doc_ref = self.db.collection(collection_name).document()
            doc_ref.set(expression_model.top_level_doc)
            if expression_model.has_subcollection_data():
                try:
                    subcollection_name = expression_model.get_subcollection_name()
                    doc_ref_sub = doc_ref.collection(
                        subcollection_name).document()
                    doc_ref_sub.set(expression_model.subdocument)
                except exceptions.InvalidArgument as e:
                    # Catches invalid argument exception, which error "Maximum
                    # document size" falls under
                    print(e)
                    batch = self.db.batch()
                    for subdoc in expression_model.chunk_gene_expression_documents():

                        subcollection_name = expression_model.get_subcollection_name()
                        doc_ref_sub = doc_ref.collection(
                            subcollection_name).document()
                        batch.set(doc_ref_sub, subdoc)

                    batch.commit()

    def load_cell_metadata(self):
        """Loads cell metadata files into firestore."""

        collection_name = self.cell_metadata.get_collection_name()
        subcollection_name = self.cell_metadata.get_subcollection_name()
        for annotation in self.cell_metadata.top_level_doc.keys():
            doc_ref = self.db.collection(collection_name).document()
            doc_ref.set(self.cell_metadata.top_level_doc[annotation])
            try:
                subcollection_doc = self.cell_metadata.data_subcollection[annotation]
                doc_ref_sub = doc_ref.collection(subcollection_name).document()
                doc_ref_sub.set(subcollection_doc)
            except exceptions.InvalidArgument as e:
                # Catches invalid argument exception, which error "Maximum
                # document size" falls under
                print(e)

    def load_cluster_files(self):
        """Loads cluster files into Firestore."""
        collection_name = self.cluster.COLLECTION_NAME
        doc_ref = self.db.collection(collection_name).document()
        doc_ref.set(self.cluster.top_level_doc)
        subcollection_name = self.cluster.SUBCOLLECTION_NAME
        for annot_name in self.cluster.cluster_subdocs.keys():
            batch = self.db.batch()
            doc_ref_sub = doc_ref.collection(
                subcollection_name).document()
            doc_ref_sub.set(self.cluster.cluster_subdocs[annot_name])

    def ingest_expression(self) -> None:
        """Ingests expression files. Calls file type's extract and transform
    functions. Then loads data into Firestore.

    Args:
        None

    Returns:
        None
    """
        if self.gene_file is not None:
            self.matrix.extract()
            transformed_data = self.matrix.transform_expression_data_by_gene()
        else:
            for data in self.matrix.extract():
                transformed_data = self.matrix.transform_expression_data_by_gene(
                    *data)
        self.load_expression_data(transformed_data)
        self.close_matrix()

    def ingest_cell_metadata(self):
        """Ingests cell metadata files into Firestore."""
        while True:
            row = self.cell_metadata.extract()
            if row == None:
                break
            self.cell_metadata.transform(row)
        self.load_cell_metadata()

    def ingest_cluster(self):
        """Ingests cluster files into Firestore."""
<<<<<<< HEAD
        # while True:
        #     row = self.cluster.extract()
        #     if(row == None):
        #         self.cluster.update_points()
        #         break
        #     self.cluster.transform(row)
        # self.load_cluster_files()
        if self.cluster.can_subsample:
            self.subsample = SubSample(self.cluster_file, 'cluster')
=======
        while True:
            row = self.cluster.extract()
            if row == None:
                self.cluster.update_points()
                break
            self.cluster.transform(row)
        self.load_cluster_files()
>>>>>>> b9b22c6c


def create_parser():
    """Creates parser for input arguments.

    Structuring the argument parsing code like this eases automated testing.

    Args:
        None

    Returns:
        parser: ArgumentParser object
    """
    parser = argparse.ArgumentParser(
        description=__doc__,
        formatter_class=argparse.RawDescriptionHelpFormatter)

    subparsers = parser.add_subparsers()

    # Ingest expression files subparsers
    parser_ingest_expression = subparsers.add_parser('ingest_expression',
                                                     help='Indicates that expression'
                                                     ' files are being ingested')

    parser_ingest_expression.add_argument('--matrix-file', required=True,
                                          help='Absolute or relative path to '
                                          'expression file. For 10x data this is '
                                          'the .mtx file')

    matrix_file_type_txt = 'Type of expression file that is ingested. If mtx \
        files are being ingested, .genes.tsv and .barcodes.tsv files must be \
        included using --barcode-file <barcode file path> and --gene-file \
        <gene file path>. See --help for more information'

    parser_ingest_expression.add_argument('--matrix-file-type',
                                          choices=EXPRESSION_FILE_TYPES,
                                          type=str.lower,
                                          required=True,
                                          help=matrix_file_type_txt
                                          )

    # Gene and Barcode arguments for MTX bundle
    parser_ingest_expression.add_argument('--barcode-file',
                                          help='Path to .barcodes.tsv files')
    parser_ingest_expression.add_argument('--gene-file',
                                          help='Path to .genes.tsv file')

    parser_ingest_cluster = subparsers.add_parser('ingest_clusters',
                                                  help='Indicates that cluster'
                                                  ' files are being ingested')
    parser_ingest_cluster.add_argument('--cluster-file',
                                       help='Path to cluster files')

    # Parser ingesting cell metadata files
    parser_cell_metadata = subparsers.add_parser('ingest_cell_metadata',
                                                 help='Indicates that cell '
                                                 ' metadata files are being '
                                                 'ingested')
    parser_cell_metadata.add_argument('--cell-metadata-file', required=True,
                                      help='Absolute or relative path to '
                                      'cell metadata file.')

    # Parser ingesting cluster files
    parser_cluster = subparsers.add_parser('ingest_cluster',
                                           help='Indicates that cluster '
                                           'file is being ingested')
    parser_cluster.add_argument('--cluster-file', required=True,
                                help='Absolute or relative path to '
                                'cluster file.')
    return parser


def validate_arguments(parsed_args):
    """Verify parsed input arguments

    Args:
        parsed_args: Parsed input arguments

    Returns:
        None
    """
    if ('matrix_file' in parsed_args and parsed_args.matrix_file_type == 'mtx') and (parsed_args.gene_file == None
                                                                                     or parsed_args.barcode_file == None):
        raise ValueError(
            ' Missing arguments: --gene-file and --barcode-file. Mtx files '
            'must include .genes.tsv, and .barcodes.tsv files. See --help for '
            'more information')


def main() -> None:
    """This function handles the actual logic of this script.

    Args:
        None

    Returns:
        None
    """

    parsed_args = create_parser().parse_args()
    validate_arguments(parsed_args)
    arguments = vars(parsed_args)
    ingest = IngestPipeline(**arguments)

    if 'matrix_file' in arguments:
        ingest.ingest_expression()
    elif 'cell_metadata_file' in arguments:
        ingest.ingest_cell_metadata()
    elif 'cluster_file' in arguments:
        ingest.ingest_cluster()


if __name__ == "__main__":
    main()<|MERGE_RESOLUTION|>--- conflicted
+++ resolved
@@ -191,7 +191,6 @@
 
     def ingest_cluster(self):
         """Ingests cluster files into Firestore."""
-<<<<<<< HEAD
         # while True:
         #     row = self.cluster.extract()
         #     if(row == None):
@@ -201,15 +200,6 @@
         # self.load_cluster_files()
         if self.cluster.can_subsample:
             self.subsample = SubSample(self.cluster_file, 'cluster')
-=======
-        while True:
-            row = self.cluster.extract()
-            if row == None:
-                self.cluster.update_points()
-                break
-            self.cluster.transform(row)
-        self.load_cluster_files()
->>>>>>> b9b22c6c
 
 
 def create_parser():
