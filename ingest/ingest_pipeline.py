--- conflicted
+++ resolved
@@ -43,16 +43,6 @@
 
 # import google.cloud.logging
 from bson.objectid import ObjectId
-<<<<<<< HEAD
-
-# For tracing
-from opencensus.ext.stackdriver.trace_exporter import StackdriverExporter
-from opencensus.trace.samplers import AlwaysOnSampler
-from opencensus.trace.tracer import Tracer
-from pymongo import InsertOne, MongoClient
-from pymongo.errors import BulkWriteError
-=======
->>>>>>> f1ee8c70
 
 
 # from google.cloud.logging.resource import Resource
@@ -101,13 +91,8 @@
         "../schema/alexandria_convention/alexandria_convention_schema.json"
     )
     logger = logging.getLogger(__name__)
-<<<<<<< HEAD
-    error_logger = setup_logger(__name__ + '_errors', 'errors.txt', level=logging.ERROR)
-    info_logger = setup_logger(__name__, 'info.txt')
-=======
     error_logger = setup_logger(__name__ + "_errors", "errors.txt", level=logging.ERROR)
     info_logger = setup_logger(__name__, "info.txt")
->>>>>>> f1ee8c70
     my_debug_logger = log(error_logger)
 
     def __init__(
@@ -153,13 +138,7 @@
             )
         if ingest_cluster:
             self.cluster = self.initialize_file_connection("cluster", cluster_file)
-<<<<<<< HEAD
-        if matrix_file is None:
-            self.matrix = matrix_file
-        self.extra_log_params = {'study_id': self.study_id, 'duration': None}
-=======
         self.extra_log_params = {"study_id": self.study_id, "duration": None}
->>>>>>> f1ee8c70
         if subsample:
             self.cluster_file = cluster_file
             self.cell_metadata_file = cell_metadata_file
@@ -236,46 +215,6 @@
             return 1
         return 0
 
-<<<<<<< HEAD
-    def load_expression_file(self, gene_docs, data_array_documents):
-        self.error_logger.error(
-            f'Starting to load expression file', extra=self.extra_log_params
-        )
-        print(f'Starting to load expression file')
-        try:
-            print('Trying to upload data_array_colection')
-            self.db['data_arrays'].insert_many(data_array_documents, ordered=False)
-        except BulkWriteError as bwe:
-            print(f"error caused by data docs: {bwe.details}")
-            self.error_logger.error(bwe.details, extra=self.extra_log_params)
-            raise BulkWriteError(bwe.details)
-
-        except Exception as e:
-            print(f"error caused by data docs : {e}")
-            self.error_logger.error(e, extra=self.extra_log_params)
-            raise Exception(e)
-        try:
-            print("Try to write gene docs")
-            self.db['genes'].insert_many(gene_docs, ordered=False)
-        except BulkWriteError as bwe:
-            print(f"error caused by gene docs : {bwe.details}")
-            self.error_logger.error(bwe.details, extra=self.extra_log_params)
-            raise BulkWriteError(bwe.details)
-
-        except Exception as e:
-            print(f"error caused by gene docs : {e}")
-            self.error_logger.error(e, extra=self.extra_log_params)
-            raise Exception(f'{e}')
-        print(
-            f'Time to load {len(data_array_bulk_operations) + len(gene_model_bulk_operations)} models: {str(datetime.datetime.now() - start_time)}'
-        )
-        self.error_logger.error(
-            f'Time to load {len(data_array_bulk_operations) + len(gene_model_bulk_operations)} models: {str(datetime.datetime.now() - start_time)}',
-            extra=self.extra_log_params,
-        )
-
-=======
->>>>>>> f1ee8c70
     def load_subsample(
         self, parent_collection_name, subsampled_data, set_data_array_fn, scope
     ):
@@ -321,11 +260,7 @@
 
     def conforms_to_metadata_convention(self):
         """ Determines if cell metadata file follows metadata convention"""
-<<<<<<< HEAD
-        convention_file_object = IngestFiles(self.JSON_CONVENTION, ['application/json'])
-=======
         convention_file_object = IngestFiles(self.JSON_CONVENTION, ["application/json"])
->>>>>>> f1ee8c70
         json_file = convention_file_object.open_file(self.JSON_CONVENTION)
         convention = json.load(json_file)
         if self.kwargs["validate_convention"] is not None:
@@ -356,11 +291,7 @@
                 )
                 return write_status
             else:
-<<<<<<< HEAD
-                self.error_logger.error('Erroneous call to upload_metadata_to_bq')
-=======
                 self.error_logger.error("Erroneous call to upload_metadata_to_bq")
->>>>>>> f1ee8c70
                 return 1
         return 0
 
@@ -370,11 +301,6 @@
         """
         self.expression_ingestor = None
         if MTXIngestor.matches_file_type(self.matrix_file_type):
-<<<<<<< HEAD
-            expression_ingestor = MTXIngestor(
-                self.matrix_file, self.study_id, self.study_file_id, **self.kwargs
-            )
-=======
             self.expression_ingestor = MTXIngestor(
                 self.matrix_file, self.study_id, self.study_file_id, **self.kwargs
             )
@@ -386,7 +312,6 @@
                 tracer=self.tracer,
                 **self.kwargs,
             )  # Dense receiver
->>>>>>> f1ee8c70
         try:
             self.expression_ingestor.execute_ingest()
         except Exception as e:
