"""Ingest differential expression uploaded by study owner or editor

EXAMPLE:
python ingest_pipeline.py --study-id addedfeed000000000000000 --study-file-id dec0dedfeed1111111111111 ingest_differential_expression --annotation-name General_Celltype --annotation-type group --annotation-scope study --cluster-name cluster_umap_txt --study-accession SCPdev --ingest-differential-expression --differential-expression-file gs://fc-febd4c65-881d-497f-b101-01a7ec427e6a/author_de_test/lfc_qval_scanpy-like.csv --method wilcoxon
"""

import pandas as pd
import numpy as np
import csv
import logging

from monitor import setup_logger, log_exception
from de import DifferentialExpression
from ingest_files import IngestFiles

sanitize_string = DifferentialExpression.sanitize_string


def sort_comparison(groups):
    """Naturally sort groups in a pairwise comparison; specially handle one-vs-rest

    https://en.wikipedia.org/wiki/Natural_sort_order

    :param groups (list<str>) A list of groups, e.g. ["B cells", "CSN1S1 macrophages"]
    """

    if any(i.isdigit() for i in groups):
        sorted_arr = sorted(groups, key=lambda x: int("".join([i for i in x if i.isdigit()])))
        return sorted_arr
    elif "rest" == groups[1]:
        return groups
    elif "rest" == groups[0]:
        return [groups[1], groups[0]]
    else:
        return sorted(groups)


def canonicalize_name_and_order(data, header_refmap):
    """Ensure dataframe has column names and ordering as expected by DE UI
    """

    is_one_vs_rest_only = header_refmap["comparison_group"] == "None"
    if is_one_vs_rest_only:
        data = data.assign(comparison_group="rest")

    # Update column names in DF to expected header names
    rename_map = {}
    for ref_header in header_refmap:
        if ref_header in ["size", "significance"]:
            continue
        actual_header = header_refmap[ref_header]
        rename_map[actual_header] = ref_header
    data = data.rename(columns=rename_map)

    data = data.astype({"group": "string"})

    # Update headers to expected order
    unsorted_headers = list(data.columns)
    size = header_refmap["size"]
    significance = header_refmap["significance"]
    sorted_headers = sort_headers(unsorted_headers, size, significance)
    canonical_long_df = data[sorted_headers]

    return canonical_long_df


def convert_long_to_wide(data):
    """Convert from canonical DE long format to SCP DE wide format

    (Long format is typical uploaded, but this module internally uses wide.)
    """
    metrics = list(data.columns[3:])
    data["combined"] = data["group"] + "--" + data["comparison_group"]
    frames = []
    # E.g.
    # genes  group   comparison_group    log2foldchange  pvals_adj   qvals   mean    cat dog
    # metrics = ["log2foldchange", "pvals_adj", "qvals", "mean", "cat", "dog"]
    for metric in metrics:
        wide_metric = pd.pivot(data, index="genes", columns="combined", values=metric)
        wide_metric = wide_metric.add_suffix(f"--{metric}")
        frames.append(wide_metric)

    result = pd.concat(frames, axis=1, join="inner")
    result.columns.name = " "
    result = result.reset_index()

    return result


def get_data_by_column(data):
    """
    outputs:
        - full list of column names
        - full list of genes
        - "rest" which is columns isolated from genes

    col_values outputs dict with the comparison characteristic and all the
    numeric data in an array, e.g. 'type_0'_'type_1'_qval: [0, 1, 2]
    """
    genes = data.iloc[:, 0].tolist()
    rest = data[data.columns[1:]]
    columns = list(rest.columns)

    # split col into two lists: pairwise, one_vs_rest
    split_values = {"one_vs_rest": [], "pairwise": []}
    for column in columns:
        if "rest" in column:
            split_values["one_vs_rest"].append(column)
        else:
            split_values["pairwise"].append(column)

    return columns, genes, rest, split_values


def generate_manifest(stem, clean_val, clean_val_p, qual):
    """Create manifest file of each comparison in the initial data
    if the comparison is with rest, rest is omitted and just the type is written
    """
    file_names_one_vs_rest = []
    for i in clean_val:
        clean_comparison = '--'.join([x for x in i if x != "rest" and x not in qual])
        if clean_comparison not in file_names_one_vs_rest:
            file_names_one_vs_rest.append(clean_comparison)

    file_names_pairwise = []
    for i in clean_val_p:
        values = [i[0], i[1]]
        if values not in file_names_pairwise:
            file_names_pairwise.append(values)

    with open(f"{stem}--manifest.tsv", "w", newline="") as f:
        tsv_output = csv.writer(f, delimiter="\t")
        if len(file_names_one_vs_rest) != 0:
            for value in range(len(file_names_one_vs_rest)):
                tsv_output.writerow([file_names_one_vs_rest[value]])

        if len(file_names_pairwise) != 0:
            for value in range(len(file_names_pairwise)):
                tsv_output.writerow([file_names_pairwise[value][0], file_names_pairwise[value][1],])


def sort_all_group(all_group):
    """Filter and sort all_group so it can be later rearranged by a stride range

    Each inner_array in all_group can have raw, unsorted values like
    ['A--B--logfoldchanges', 'A--C--logfoldchanges', 'A--B--qval', 'A--C--qval', 'A--B--mean', 'A--C--mean']
    this sorts those like:
    ['A--B--logfoldchanges', 'A--B--mean', 'A--B--qval', 'A--C--logfoldchanges', 'A--C--mean', 'A--C--qval']

    This way, elements are sorted by 1st ***and 2nd group*** names,
    enabling grouped_comparison to rearrange with a simple stride length.
    """
    all_group_fin = []
    for inner_array in all_group:
        if inner_array == []:
            continue  # Filter out / skip empty arrays
        sorted_column_names = sorted(inner_array)
        all_group_fin.append(sorted_column_names)

    return all_group_fin


def sort_comparison_metrics(comparison_metrics, size, significance):
    """Ensure comparison_metrics has the order expected in the UI

    E.g., sort raw input:
    ['A--B--logfoldchanges', 'A--B--mean', 'A--B--qval']

    to output:
    ['A--B--logfoldchanges', 'A--B--qval', 'A--B--mean']

    (Gene, log2(fold change), q-value are the columns in the UI's DE table.)

    TODO: Generalize to output
    ['A--B--<size_metric>', 'A--B--<significance_metric>', <other metric identifiers>]

    Here `logfoldchanges` and `qval` are _particular_ size and significance
    metrics, but you can imagine how the author might provide `pvals_adj`
    instead of `qvals`, and we'd want to cleanly display `pvals_adj` (with a
    polished label, of course) in the UI.
    """

    # Sort alphabetically
    comparison_metrics = sorted(comparison_metrics)

<<<<<<< HEAD
    # Rank significance 1st (ultimately ranked 4th / 5th)
=======
    # Arrange significance in expected order (ultimately ranked 2nd)
>>>>>>> 68a6fb4d
    comparison_metrics = sorted(
        comparison_metrics,
        key=lambda x: x.split('--')[-1] == significance
    )

<<<<<<< HEAD
    # Rank size 1st (ultimately ranked 3rd / 4th)
=======
    # Arrange size in expected order (ultimately ranked 1st)
>>>>>>> 68a6fb4d
    comparison_metrics = sorted(
        comparison_metrics,
        key=lambda x: x.split('--')[-1] == size
    )

    # Rank 1st with "genes", "group", then (if present) "comparison_group"
    comparison_metrics = sorted(comparison_metrics, key=lambda x: x.split('--')[-1] == 'comparison_group')
    comparison_metrics = sorted(comparison_metrics, key=lambda x: x.split('--')[-1] == 'group')
    comparison_metrics = sorted(comparison_metrics, key=lambda x: x.split('--')[-1] == 'genes')

    comparison_metrics.reverse()

    return comparison_metrics


def sort_headers(headers, size, significance):
    """Like `sort_comparison_metrics`, but for bare headers / metrics
    """

    # Sort alphabetically
    headers = sorted(headers)

    # Rank significance 1st (ultimately ranked 4th)
    headers = sorted(
        headers,
        key=lambda x: x == significance
    )

    # Rank size 1st (ultimately ranked 4th)
    headers = sorted(
        headers,
        key=lambda x: x == size
    )

    # Rank 1st with "genes", "group", then (if present) "comparison_group"
    headers = sorted(headers, key=lambda x: x == 'comparison_group')
    headers = sorted(headers, key=lambda x: x == 'group')
    headers = sorted(headers, key=lambda x: x == 'genes')

    headers.reverse()

    return headers

# note: my initial files had pval, qval, logfoldchanges.
# David's files have qval, mean, logfoldchanges.
# For the purposes of this validation I will be using his column values/formatting.


def validate_size_and_significance(metrics, size, significance, logger):
    """Locally log whether size and/or significance are detected among metrics

    TODO:
        - Log to Sentry / Mixpanel
    """
    has_size = any([metric.split('--')[-1] == size for metric in metrics])
    has_significance = any([metric.split('--')[-1] == significance for metric in metrics])

    in_headers = f"in headers: {metrics}"

    if not has_size or not has_significance:
        instruction = f'Column headers must include "{size}" and "{significance}".'
        if not has_size and not has_significance:
            msg = f"{instruction}  No such size or significance metrics found {in_headers}"
        elif not size:
            msg = f"{instruction}  No such size metric found {in_headers}"
        elif not has_significance:
            msg = f"{instruction}  No such significance metric found {in_headers}"
        logger.error(msg)
        raise ValueError(msg)
    elif has_size and has_significance:
        logger.info(f'Found size ("{size}") and significance ("{significance}") metrics {in_headers}')


def get_groups_and_metrics(raw_column_names, size, significance, logger):
    """Cleans column names, splits them into compared groups and metrics

    A "metric" here is a statistical measure, like "logfoldchanges", "qval",
    "mean", or others provided by authors.

    A "group" either of the groups being compared, e.g. "B cells",
    "macrophages", "rest", or others provided by authors.  Note that "rest" is
    a special group that means "all other groups in this annotation".

    ---

    :param raw_column_names (list<str>) A list of raw column names, where
        each of the 3 items / parts of the raw column name elements is
        delimited by a double-hyphen.
        Element format: "<group>--<comparison group>--<metric>"
        Element example: "B cells--rest--logfoldchanges'"

    :return list<groups, split_headers, metrics>
    """
    split_headers = []

    for raw_column_name in raw_column_names:
        column_items = raw_column_name.split("--")
        split_header = []
        for item in column_items:
            item = item.replace("'", "")  # Remove quotes in e.g. 'type_0'--'type_1'--qval
            if (item != "") and (item != "_"):
                split_header.append(item.strip("_"))
        split_headers.append(split_header)

    groups = []
    metrics = []

    # isolate the groups and values in submitted file
    # expected format:
    # groups: ['group_0', 'group_1', 'group_2', 'group_3']
    # Example metrics: ['logfoldchanges', 'qval', 'mean']
    for split_header in split_headers:
        [group, comparison_group, metric] = split_header
        if group not in groups:
            groups.append(group)
        if comparison_group not in groups:
            groups.append(comparison_group)
        if metric not in metrics:
            metrics.append(metric)

    validate_size_and_significance(metrics, size, significance, logger)

    return groups, split_headers, metrics


def detect_seurat_findallmarkers(headers):
    """Reports whether headers likely derive from FindAllMarkers() in Seurat

    E.g.: https://satijalab.org/seurat/articles/pbmc3k_tutorial.html#finding-differentially-expressed-features-cluster-biomarkers

    These headers were observed in a real user-uploaded DE file.
    """
    findallmarkers_headers = ['p_val', 'avg_log2FC', 'pct.1', 'pct.2', 'p_val_adj', 'cluster', 'gene']
    is_seurat_findallmarkers = (
        len(headers) == len(findallmarkers_headers) and all(headers == findallmarkers_headers)
    )
    return is_seurat_findallmarkers


class AuthorDifferentialExpression:
    dev_logger = setup_logger(__name__, "log.txt", format="support_configs")
    author_de_logger = setup_logger(
        __name__ + ".author_de_logger",
        "author_de_log.txt",
        level=logging.INFO,
        format="support_configs",
    )

    ALLOWED_FILE_TYPES = ["text/csv", "text/plain", "text/tab-separated-values"]

    def __init__(
        self,
        cluster_name,
        annotation_name,
        study_accession,
        annotation_scope,
        method,
        differential_expression_file,
        header_refmap
    ):
        """
        :param cluster_name (string) Name of cluster, e.g. "All Cells UMAP"
        :param annotation_name (string) Name of annotation, e.g. "General_Celltype"
        :param study_accession (string) Study accession, e.g. "SCP123"
        :param annotation_scope (string) Scope of annotation; one of "cluster" or "study"
        :param method (string) Statistical method used for DE, e.g. "wilcoxon"
        :param differential_expression_file (string) Path to author DE file
        :param header_refmap (dict): Map of canonical DE headers to actual headers in DE file
        """
        # AuthorDifferentialExpression.de_logger.info(
        #    "Initializing DifferentialExpression instance"
        # )
        self.cluster_name = sanitize_string(cluster_name)
        self.annotation = sanitize_string(annotation_name)
        self.accession = study_accession
        self.annot_scope = annotation_scope
        self.method = method
        self.header_refmap = header_refmap
        self.size_metric = header_refmap["size"]
        self.significance_metric = header_refmap["significance"]
        self.stem = f"{self.cluster_name}--{self.annotation}"

        author_de_file_gcs_url = differential_expression_file
        allowed_file_types = AuthorDifferentialExpression.ALLOWED_FILE_TYPES
        raw_de_file_obj = IngestFiles(author_de_file_gcs_url, allowed_file_types)
        author_file_handle, local_file_path = IngestFiles.resolve_path(
            raw_de_file_obj, author_de_file_gcs_url
        )
        self.author_de_file = local_file_path

    def execute(self):
        logger = AuthorDifferentialExpression.dev_logger

        clean_val = []
        clean_val_p = []
        metrics = []
        file_path = self.author_de_file

        # sep=None invokes detecting separator via csv.Sniffer, per
        # https://pandas.pydata.org/docs/reference/api/pandas.read_csv.html
        data = pd.read_csv(file_path, sep=None)

        headers = data.columns

        is_wide_format = '--' in headers[1]
        if is_wide_format:
            data_by_col = get_data_by_column(data)
        else:
            data = canonicalize_name_and_order(data, self.header_refmap)
            wide_df = convert_long_to_wide(data)
            data_by_col = get_data_by_column(wide_df)

        col, genes, rest, split_values = data_by_col
        pairwise = split_values["pairwise"]
        one_vs_rest = split_values["one_vs_rest"]

        if len(one_vs_rest) != 0:
            groups, clean_val, metrics = get_groups_and_metrics(
                one_vs_rest, self.size_metric, self.significance_metric, logger
            )
            self.generate_result_files(one_vs_rest, genes, rest, groups, clean_val, metrics)

        if len(pairwise) != 0:
            groups_p, clean_val_p, metrics = get_groups_and_metrics(
                pairwise, self.size_metric, self.significance_metric, logger
            )
            self.generate_result_files(pairwise, genes, rest, groups_p, clean_val_p, metrics)
        generate_manifest(self.stem, clean_val, clean_val_p, metrics)

        print("Author DE transformation succeeded")

    def generate_result_files(self, col, genes, rest, groups, clean_val, metrics):
        """
        Create an individual DE result file for each comparison, pairwise or rest,
        with all the metrics being used (e.g. logfoldchanges, qval, mean)

        For the desired format, e.g. if we have:
            type_0--type_1--logfoldchanges
            type_0--type_1--qval
            type_0--type_1--mean

        Then final format should have type 0 type 1 in the title, and genes, logfoldchanges, qval, and mean as columns
        """

        comparisons_dict = {}
        all_group = []
        for i in range(len(groups)):
            curr_group = groups[i]
            type_group = []
            for j in range(len(clean_val)):
                group = clean_val[j][0]
                comparison_group = clean_val[j][1]
                comparison = f"{group}--{comparison_group}"
                comparisons_dict[comparison] = []
                real_title = col[j]
                if curr_group == group:
                    type_group.append(real_title)

            all_group.append(type_group)

        # An array of arrays of comparison-metrics, where each inner array has
        # elements with the same 1st-group name
        all_group_fin = sort_all_group(all_group)

        grouped_comparison_metrics = []
        num_metrics = len(metrics)  # Stride length
        for i in all_group_fin:
            for j in range(0, len(i), num_metrics):
                x = j
                comparison_metrics = i[x: x + num_metrics]
                sorted_comparison_metrics = sort_comparison_metrics(
                    comparison_metrics, self.size_metric, self.significance_metric
                )
                grouped_comparison_metrics.append(sorted_comparison_metrics)

        for comparison in comparisons_dict:
            for comparison_metrics in grouped_comparison_metrics:
                for comparison_metric in comparison_metrics:
                    if comparison in comparison_metric:
                        comparisons_dict[comparison].append(comparison_metric)

        # Now we have all the columns grouped in lists by comparison name, with logfoldchanges, qval, mean
        # have to pair with corresponding gene for that row
        # dictionary format:
        # comparison name: [[gene, logfoldchanges, qval, mean], [gene, logfoldchanges, qval, mean], ...]
        comparisons = comparisons_dict.keys()
        rows_by_comparison = dict.fromkeys(comparisons, [])

        for comparison_metrics in grouped_comparison_metrics:
            metric_values = []
            for comparison_metric in comparison_metrics:

                # E.g. "B cells--CSN1S1 macrophages"
                comparison = '--'.join(comparison_metric.split('--')[0:2])

                # Numerical values for metric in this comparison
                values = rest[comparison_metric].tolist()
                metric_values.append(values)

            rows = metric_values
            rows.insert(0, genes)
            rows_by_comparison[comparison] = rows

        headers = sort_headers(metrics, self.size_metric, self.significance_metric)
        headers.insert(0, "genes")

        for comparison_metric in rows_by_comparison:

            if "rest" in comparison_metric:
                comparison = comparison_metric.split("--")[0]

            else:
                group = comparison_metric.split("--")[0]
                comparison_group = comparison_metric.split("--")[1]
                sorted_list = sort_comparison([group, comparison_group])
                comparison = f'{sorted_list[0]}--{sorted_list[1]}'

            clean_comparison_metric = '--'.join([sanitize_string(group) for group in comparison.split('--')])

            tsv_name = f'{self.stem}--{clean_comparison_metric}--{self.annot_scope}--{self.method}.tsv'

            rows = rows_by_comparison[comparison_metric]

            arr = np.array(rows)

            t_arr = arr.transpose()

            if len(t_arr) == 0:
                print(f"No data to output for TSV, skip preparation to write {tsv_name}")
                continue

            # Drop rows that are all "nan", as seen sometimes in Seurat FindAllMarkers()
            t_arr = t_arr[~(t_arr == 'nan').any(axis=1)]

            inner_df = pd.DataFrame(data=t_arr, columns=headers)

            inner_df.to_csv(tsv_name, sep='\t')

            print(f"Wrote TSV: {tsv_name}")<|MERGE_RESOLUTION|>--- conflicted
+++ resolved
@@ -37,6 +37,9 @@
 
 def canonicalize_name_and_order(data, header_refmap):
     """Ensure dataframe has column names and ordering as expected by DE UI
+
+    Canonical order:
+    gene,group,<comparison group,>size,significance,<other>
     """
 
     is_one_vs_rest_only = header_refmap["comparison_group"] == "None"
@@ -76,7 +79,7 @@
     # genes  group   comparison_group    log2foldchange  pvals_adj   qvals   mean    cat dog
     # metrics = ["log2foldchange", "pvals_adj", "qvals", "mean", "cat", "dog"]
     for metric in metrics:
-        wide_metric = pd.pivot(data, index="genes", columns="combined", values=metric)
+        wide_metric = pd.pivot(data, index="gene", columns="combined", values=metric)
         wide_metric = wide_metric.add_suffix(f"--{metric}")
         frames.append(wide_metric)
 
@@ -183,30 +186,22 @@
     # Sort alphabetically
     comparison_metrics = sorted(comparison_metrics)
 
-<<<<<<< HEAD
-    # Rank significance 1st (ultimately ranked 4th / 5th)
-=======
-    # Arrange significance in expected order (ultimately ranked 2nd)
->>>>>>> 68a6fb4d
+    # Arrange significance in expected order (ultimately ranked 3rd)
     comparison_metrics = sorted(
         comparison_metrics,
         key=lambda x: x.split('--')[-1] == significance
     )
 
-<<<<<<< HEAD
-    # Rank size 1st (ultimately ranked 3rd / 4th)
-=======
-    # Arrange size in expected order (ultimately ranked 1st)
->>>>>>> 68a6fb4d
+    # Arrange size in expected order (ultimately ranked 2nd)
     comparison_metrics = sorted(
         comparison_metrics,
         key=lambda x: x.split('--')[-1] == size
     )
 
-    # Rank 1st with "genes", "group", then (if present) "comparison_group"
-    comparison_metrics = sorted(comparison_metrics, key=lambda x: x.split('--')[-1] == 'comparison_group')
-    comparison_metrics = sorted(comparison_metrics, key=lambda x: x.split('--')[-1] == 'group')
-    comparison_metrics = sorted(comparison_metrics, key=lambda x: x.split('--')[-1] == 'genes')
+    # Rank 1st with "gene", "group", then (if present) "comparison_group"
+    comparison_metrics = sorted(comparison_metrics, key=lambda x: x.split('--')[-1] == "comparison_group")
+    comparison_metrics = sorted(comparison_metrics, key=lambda x: x.split('--')[-1] == "group")
+    comparison_metrics = sorted(comparison_metrics, key=lambda x: x.split('--')[-1] == "gene")
 
     comparison_metrics.reverse()
 
@@ -232,10 +227,10 @@
         key=lambda x: x == size
     )
 
-    # Rank 1st with "genes", "group", then (if present) "comparison_group"
-    headers = sorted(headers, key=lambda x: x == 'comparison_group')
-    headers = sorted(headers, key=lambda x: x == 'group')
-    headers = sorted(headers, key=lambda x: x == 'genes')
+    # Rank 1st with "gene", "group", then (if present) "comparison_group"
+    headers = sorted(headers, key=lambda x: x == "comparison_group")
+    headers = sorted(headers, key=lambda x: x == "group")
+    headers = sorted(headers, key=lambda x: x == "gene")
 
     headers.reverse()
 
@@ -502,7 +497,7 @@
             rows_by_comparison[comparison] = rows
 
         headers = sort_headers(metrics, self.size_metric, self.significance_metric)
-        headers.insert(0, "genes")
+        headers.insert(0, "gene")
 
         for comparison_metric in rows_by_comparison:
 
