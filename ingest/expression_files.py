--- conflicted
+++ resolved
@@ -12,17 +12,13 @@
 from mypy_extensions import TypedDict
 from typing import List  # noqa: F401
 import ntpath
-<<<<<<< HEAD
 from bson.objectid import ObjectId
-=======
 
 try:
     from ingest_files import IngestFiles, DataArray
 except ImportError:
     # Used when importing as external package, e.g. imports in single_cell_portal code
     from .ingest_files import IngestFiles, DataArray
-
->>>>>>> 0a7ebda6
 
 class GeneExpression(IngestFiles):
     __metaclass__ = abc.ABCMeta
