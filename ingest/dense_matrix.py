"""Module for ingesting dense matrix files

DESCRIPTION
<<<<<<< HEAD
Module provides extract and transforms function for gene expression data for
an dense matrix.
=======
Genes are mapped to expression values and cell names and inputted into Firestore
>>>>>>> 639cab64

PREREQUISITES
Must have python 3.6 or higher.
"""
import argparse
import os
import sys
from itertools import islice
from typing import *

import numpy as np
from gene_data_model import Gene


class Dense():
    def __init__(self, file_path):
        if not os.path.exists(file_path):
            raise IOError(f"File '{file_path}' not found")
        self.file = open(file_path, 'r')
        self.cell_names = self.file.readline().split(',')[1:1000]
        self.file_name, self.filetype = os.path.splitext(file_path)

    def extract(self, size: int = 500) -> List[str]:
        """Extracts lines from dense matrix.

        Args:
            size : int
                The amount of lines returned per chunk

        Returns:
                next_lines : List[str]
                    A list (chunk) of rows from a dense matrix.
        """
        while True:
            next_lines = list(islice(self.file, size))
            if not next_lines:
                break
            yield next_lines

    def transform_expression_data_by_gene(self, *lines: List[str]) -> List[Gene]:
        """Transforms dense matrix into firestore data model for genes.

        Args:
            lines : List[str]
                Lines from dense matrix file

        Returns:
                transformed_data : List[Gene]
                A list of Gene objects
        """
        transformed_data = []
        for line in lines:
            compute = line.rstrip('\n').split(',')
            expression_scores = [float(x) for x in compute[1:1000]]
            gene_model = Gene(compute[0], self.file_name, self.filetype,
                              expression_scores=expression_scores,
                              cell_names=self.cell_names)
            transformed_data.append(gene_model.gene)
        return transformed_data

    def close(self):
        self.file.close()<|MERGE_RESOLUTION|>--- conflicted
+++ resolved
@@ -1,12 +1,8 @@
 """Module for ingesting dense matrix files
 
 DESCRIPTION
-<<<<<<< HEAD
 Module provides extract and transforms function for gene expression data for
 an dense matrix.
-=======
-Genes are mapped to expression values and cell names and inputted into Firestore
->>>>>>> 639cab64
 
 PREREQUISITES
 Must have python 3.6 or higher.
@@ -23,8 +19,6 @@
 
 class Dense():
     def __init__(self, file_path):
-        if not os.path.exists(file_path):
-            raise IOError(f"File '{file_path}' not found")
         self.file = open(file_path, 'r')
         self.cell_names = self.file.readline().split(',')[1:1000]
         self.file_name, self.filetype = os.path.splitext(file_path)
