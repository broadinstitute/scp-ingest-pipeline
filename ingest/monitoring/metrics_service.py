# Service to record events to Mixpanel via Bard
#
# Mixpanel is a business analytics service for tracking user interactions.
# Bard is a DSP service that mediates writes to Mixpanel.
#

import json

import os
import requests


try:
    from monitor import setup_logger
except ImportError:
    from ..monitor import setup_logger


if os.environ.get("BARD_HOST_URL"):
    bard_host_url = os.environ["BARD_HOST_URL"]
else:
    bard_host_url = None


class MetricsService:
    # Logger provides more details
    dev_logger = setup_logger(__name__, "log.txt", format="support_configs")
    BARD_HOST_URL = bard_host_url
    user_id = "2f30ec50-a04d-4d43-8fd1-b136a2045079"

    # Log metrics to Mixpanel
    @classmethod
    def log(cls, event_name, props={}):
        # Log metrics to Mixpanel via Bard web service
        props.update({"distinct_id": MetricsService.user_id})
        properties = {"event": event_name, "properties": props.get_properties()}

        post_body = json.dumps(properties)
        MetricsService.post_event(post_body)

    # Post metrics to Mixpanel via Bard web service
<<<<<<< HEAD
    #
=======
>>>>>>> 0e8dbe5d
    # Bard docs:
    # https://terra-bard-prod.appspot.com/docs/
    @staticmethod
    def post_event(props):
        try:
            r = requests.post(
                MetricsService.BARD_HOST_URL,
                headers={"content-type": "application/json"},
                data=props,
            )

            r.raise_for_status()
        # Don't want to stop parsing for logging errors. Errors will be logged and not raised.
        except requests.exceptions.HTTPError as e:
            MetricsService.dev_logger.exception(e)
            #  401 Unauthorized
        except requests.exceptions.RequestException as e:
            # Catastrophic error
            MetricsService.dev_logger.critcal(e)
        except Exception as e:
            MetricsService.dev_logger.exception(e)<|MERGE_RESOLUTION|>--- conflicted
+++ resolved
@@ -39,10 +39,6 @@
         MetricsService.post_event(post_body)
 
     # Post metrics to Mixpanel via Bard web service
-<<<<<<< HEAD
-    #
-=======
->>>>>>> 0e8dbe5d
     # Bard docs:
     # https://terra-bard-prod.appspot.com/docs/
     @staticmethod
