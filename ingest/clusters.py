--- conflicted
+++ resolved
@@ -1,26 +1,21 @@
 from typing import Dict, Generator, List, Tuple, Union  # noqa: F401
 from dataclasses import dataclass
 from mypy_extensions import TypedDict
-<<<<<<< HEAD
 import logging
-
-from ingest_files import DataArray
-from annotations import Annotations
-from monitor import log, setup_logger
-
-# from ingest_pipeline import log
-
-=======
 from bson.objectid import ObjectId
 
 try:
     from ingest_files import DataArray
     from annotations import Annotations
+    from monitor import setup_logger, log
 except ImportError:
     # Used when importing as external package, e.g. imports in single_cell_portal code
     from .ingest_files import DataArray
     from .annotations import Annotations
->>>>>>> fbde0f0b
+    from .monitor import setup_logger, log
+
+# from ingest_pipeline import log
+
 
 @dataclass
 class DomainRanges(TypedDict):
@@ -78,7 +73,6 @@
         self.name = name
         self.domain_ranges = domain_ranges
 
-    @my_debug_logger()
     def transform(self):
         """ Builds cluster data model"""
         # Array of Hash objects that describe all extra "annotation" columns
@@ -86,6 +80,10 @@
         # Iterate through all extra "annotation" column headers
         # (I.E. column headers that are not coordinates or where TYPE !=NAME)
         for annot_headers in self.annot_column_headers:
+            self.info_logger.info(
+                f'Transforming header {annot_headers[0]}',
+                extra={'study_id': self.study_id, 'duration': None},
+            )
             annot_name = annot_headers[0]
             annot_type = annot_headers[1]
             # column_type = annot[1]
@@ -98,10 +96,9 @@
                     else [],
                 }
             )
-<<<<<<< HEAD
-        self.info_logger.info(f'Created model for {self.study_id}')
-=======
->>>>>>> fbde0f0b
+        self.info_logger.info(
+            f'Created model for {self.study_id}', extra=self.extra_log_params
+        )
         return self.Model(
             name=self.name,
             cluster_type=self.cluster_type,
@@ -111,17 +108,13 @@
             domain_ranges=DomainRanges(**self.domain_ranges),
         )
 
-    @my_debug_logger()
     def get_data_array_annot(self, linear_data_id):
         for annot_header in self.file.columns:
-<<<<<<< HEAD
             self.info_logger.info(
-                f'Creating data array for header {annot_header[0]} for {self.study_id}'
+                f'Creating data array for header {annot_header[0]}',
+                extra={'study_id': self.study_id, 'duration': None},
             )
-            yield Clusters.set_data_array(
-=======
             yield from Clusters.set_data_array(
->>>>>>> fbde0f0b
                 annot_header[0],
                 self.name,
                 self.file[annot_header].tolist(),
@@ -149,6 +142,7 @@
         subsample_annotation: str = None,
         subsample_threshold: int = None,
     ):
+        # Add any other arguments below data_array_attr
         data_array_attr = locals()
         BASE_DICT = {'linear_data_type': Clusters.LINEAR_DATA_TYPE}
 
@@ -175,7 +169,6 @@
         cluster_attr = get_cluster_attr(name)
         # Remove 'name' from function aruguments
         del data_array_attr['name']
-
         # Merge BASE_DICT, cluster_attr & data_array_attr and return DataArray model
         return DataArray(
             **data_array_attr, **cluster_attr, **BASE_DICT
