from dataclasses import dataclass
from typing import Dict, Generator, List, Tuple, Union  # noqa: F401

from bson.objectid import ObjectId
from mypy_extensions import TypedDict

try:
    from ingest_files import DataArray
    from annotations import Annotations
except ImportError:
    # Used when importing as external package, e.g. imports in single_cell_portal code
    from .ingest_files import DataArray
    from .annotations import Annotations


@dataclass
class DomainRanges(TypedDict):
    x: List
    y: List
    z: List = None


class Clusters(Annotations):
    ALLOWED_FILE_TYPES = ["text/csv", "text/plain", "text/tab-separated-values"]
    LINEAR_DATA_TYPE = "ClusterGroup"
    COLLECTION_NAME = "cluster_groups"
<<<<<<< HEAD
    errors_logger = setup_logger(
        __name__ + "_errors", "errors.txt", level=logging.ERROR
    )
    # General logger for class
    info_logger = setup_logger(__name__, "info.txt")

    my_debug_logger = log(errors_logger)
=======
>>>>>>> ddee8f56

    @dataclass
    class Model(TypedDict):
        name: str
        # 3d or 2d cluster
        cluster_type: str
        # List of dictionaries that describe all extra "annotation" columns
        cell_annotations: List
        study_file_id: ObjectId
        study_id: ObjectId
        # Hash containing min/max arrays for each axis in the cluster plot
        domain_ranges: DomainRanges = None

    def __init__(
        self,
        file_path: str,
        study_id: ObjectId,
        study_file_id: ObjectId,
        name: str,
        *,
        domain_ranges: Dict = None,
        **kwargs,
    ):
        Annotations.__init__(
            self, file_path, self.ALLOWED_FILE_TYPES, study_id, study_file_id
        )
        # Lowercase coordinate headers, expected for df merge
        for i, header in enumerate(self.headers):
            if header in ["X", "Y", "Z"]:
                self.headers[i] = self.headers[i].lower()
        self.preprocess()
        self.determine_coordinates_and_cell_names()
        self.source_file_type = "cluster"
        self.cluster_type = (
            "3d"
            if (
                "z" in self.coordinates_and_cell_headers
                or "Z" in self.coordinates_and_cell_headers
            )
            else "2d"
        )
        self.name = name
        # Check if domain_ranges is an empty dictionary
        self.domain_ranges = domain_ranges if not (not domain_ranges) else None
<<<<<<< HEAD
        self.extra_log_params = {"study_id": self.study_id, "duration": None}
=======
>>>>>>> ddee8f56

    # Will evolve to do cross file validation
    def validate(self):
        """ Runs all validation checks
        """
        return all([self.is_valid_format(), self.validate_numeric_annots()])

    def is_valid_format(self):
        """Validates format by calling all format validation methods"""
        return all(
            [self.validate_header_for_coordinate_values(), self.validate_format()]
        )

    def validate_header_for_coordinate_values(self):
        """Cluster files must have coordinates 'x' and 'y' in header
        :return: boolean True if coordinates are in header, otherwise False
        """
        lower_cased_headers = [header.lower() for header in self.headers]
        for coordinate in ("x", "y"):
            if coordinate not in lower_cased_headers:
                msg = (
                    "Header must have coordinate values 'x' and 'y' (case insensitive)"
                )
                self.store_validation_issue("error", "format", msg)
                return False
        return True

    def transform(self):
        """ Builds cluster data model"""
        # Array of Hash objects that describe all extra "annotation" columns
        cell_annotations = []
        # Iterate through all extra "annotation" column headers
        # (I.E. column headers that are not coordinates or where TYPE !=NAME)
        for annot_headers in self.annot_column_headers:
<<<<<<< HEAD
            self.info_logger.info(
                f"Transforming header {annot_headers[0]}",
                extra={"study_id": self.study_id, "duration": None},
            )
=======
            Annotations.dev_logger.info(f"Transforming header {annot_headers[0]}")
>>>>>>> ddee8f56
            annot_name = annot_headers[0]
            annot_type = annot_headers[1]
            cell_annotations.append(
                {
                    "name": annot_name,
                    "type": annot_type,
                    "values": self.file[annot_headers].unique().tolist()
                    if annot_type == "group"
                    else [],
                }
            )
<<<<<<< HEAD
        self.info_logger.info(
            f"Created model for {self.study_id}", extra=self.extra_log_params
        )
=======
        Annotations.dev_logger.info(f"Creating model for {self.study_id}")
>>>>>>> ddee8f56
        return self.Model(
            name=self.name,
            cluster_type=self.cluster_type,
            cell_annotations=cell_annotations,
            study_file_id=self.study_file_id,
            study_id=self.study_id,
            domain_ranges=DomainRanges(**self.domain_ranges)
            if self.domain_ranges is not None
            else None,
        )

    def get_data_array_annot(self, linear_data_id):
        for annot_header in self.file.columns:
<<<<<<< HEAD
            self.info_logger.info(
                f"Creating data array for header {annot_header[0]}",
                extra={"study_id": self.study_id, "duration": None},
=======
            Annotations.dev_logger.info(
                f"Creating data array for header {annot_header[0]}"
>>>>>>> ddee8f56
            )
            yield from Clusters.set_data_array(
                annot_header[0],
                self.name,
                self.file[annot_header].tolist(),
                self.study_file_id,
                self.study_id,
                linear_data_id,
            )
<<<<<<< HEAD
            self.info_logger.info(
                f"Attempting to load cluster header : {annot_header[0]}",
                extra={"study_id": self.study_id, "duration": None},
=======
            Annotations.dev_logger.info(
                f"Attempting to load cluster header : {annot_header[0]}"
>>>>>>> ddee8f56
            )

    def can_subsample(self):
        # TODO: Add more subsample validations
        if self.has_z:
            return len(self.header) > 4
        else:
            return len(self.header) > 3

    @staticmethod
    def set_data_array(
        name: str,
        cluster_name: str,
        values: List,
        study_file_id: str,
        study_id: str,
        linear_data_id: str,
        array_index: int = 0,
        subsample_annotation: str = None,
        subsample_threshold: int = None,
    ):
        # Add any other arguments below data_array_attr
        data_array_attr = locals()
        BASE_DICT = {"linear_data_type": Clusters.LINEAR_DATA_TYPE}

        def get_cluster_attr(annot_name):
            cluster_group_types = {
                "name": {"name": "text", "array_type": "cells"},
                "coordinates": {
                    "name": annot_name.lower(),
                    "array_type": "coordinates",
                },
                "annot": {"name": annot_name, "array_type": "annotations"},
            }

            if annot_name.lower() == "name":
                result = cluster_group_types.get("name")
                return result
            elif annot_name.lower() in ("x", "y", "z"):
                result = cluster_group_types.get("coordinates")
                return result
            else:
                result = cluster_group_types.get("annot")
                return result

        cluster_attr = get_cluster_attr(name)
        # Remove 'name' from function aruguments
        del data_array_attr["name"]
        # Merge BASE_DICT, cluster_attr & data_array_attr and return DataArray model
        return DataArray(
            **data_array_attr, **cluster_attr, **BASE_DICT
        ).get_data_arrays()<|MERGE_RESOLUTION|>--- conflicted
+++ resolved
@@ -24,16 +24,6 @@
     ALLOWED_FILE_TYPES = ["text/csv", "text/plain", "text/tab-separated-values"]
     LINEAR_DATA_TYPE = "ClusterGroup"
     COLLECTION_NAME = "cluster_groups"
-<<<<<<< HEAD
-    errors_logger = setup_logger(
-        __name__ + "_errors", "errors.txt", level=logging.ERROR
-    )
-    # General logger for class
-    info_logger = setup_logger(__name__, "info.txt")
-
-    my_debug_logger = log(errors_logger)
-=======
->>>>>>> ddee8f56
 
     @dataclass
     class Model(TypedDict):
@@ -78,10 +68,6 @@
         self.name = name
         # Check if domain_ranges is an empty dictionary
         self.domain_ranges = domain_ranges if not (not domain_ranges) else None
-<<<<<<< HEAD
-        self.extra_log_params = {"study_id": self.study_id, "duration": None}
-=======
->>>>>>> ddee8f56
 
     # Will evolve to do cross file validation
     def validate(self):
@@ -116,14 +102,7 @@
         # Iterate through all extra "annotation" column headers
         # (I.E. column headers that are not coordinates or where TYPE !=NAME)
         for annot_headers in self.annot_column_headers:
-<<<<<<< HEAD
-            self.info_logger.info(
-                f"Transforming header {annot_headers[0]}",
-                extra={"study_id": self.study_id, "duration": None},
-            )
-=======
             Annotations.dev_logger.info(f"Transforming header {annot_headers[0]}")
->>>>>>> ddee8f56
             annot_name = annot_headers[0]
             annot_type = annot_headers[1]
             cell_annotations.append(
@@ -135,13 +114,7 @@
                     else [],
                 }
             )
-<<<<<<< HEAD
-        self.info_logger.info(
-            f"Created model for {self.study_id}", extra=self.extra_log_params
-        )
-=======
         Annotations.dev_logger.info(f"Creating model for {self.study_id}")
->>>>>>> ddee8f56
         return self.Model(
             name=self.name,
             cluster_type=self.cluster_type,
@@ -155,14 +128,8 @@
 
     def get_data_array_annot(self, linear_data_id):
         for annot_header in self.file.columns:
-<<<<<<< HEAD
-            self.info_logger.info(
-                f"Creating data array for header {annot_header[0]}",
-                extra={"study_id": self.study_id, "duration": None},
-=======
             Annotations.dev_logger.info(
                 f"Creating data array for header {annot_header[0]}"
->>>>>>> ddee8f56
             )
             yield from Clusters.set_data_array(
                 annot_header[0],
@@ -172,14 +139,8 @@
                 self.study_id,
                 linear_data_id,
             )
-<<<<<<< HEAD
-            self.info_logger.info(
-                f"Attempting to load cluster header : {annot_header[0]}",
-                extra={"study_id": self.study_id, "duration": None},
-=======
             Annotations.dev_logger.info(
                 f"Attempting to load cluster header : {annot_header[0]}"
->>>>>>> ddee8f56
             )
 
     def can_subsample(self):
