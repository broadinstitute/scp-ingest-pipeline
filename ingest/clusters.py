import copy
from typing import Dict, Generator, List, Tuple, Union

from ingest_files import IngestFiles


class Clusters(IngestFiles):

    ALLOWED_FILE_TYPES = ['text/csv',
                          'text/plain', 'text/tab-separated-values']
    MAX_THRESHOLD = 100_000
    SUBSAMPLE_THRESHOLDS = [MAX_THRESHOLD, 20000, 10000, 1000]
    COLLECTION_NAME = 'clusters'
    SUBCOLLECTION_NAME = 'data'

    def __init__(self, file_path, *, name: str = None, study_accession: str = "", domain_ranges=None):

        IngestFiles.__init__(self, file_path, self.ALLOWED_FILE_TYPES)
        self.header = self.get_next_line(increase_line_count=False)
        # Second line in cluster is metadata_type
        self.metadata_types = self.get_next_line(increase_line_count=False)
<<<<<<< HEAD
        self.unique_values = {}
=======
        self.unique_values = []
>>>>>>> 60db95d0
        self.source_file_type = 'cluster'
        self.top_level_doc = {
            'name': name,
            'study_accession': study_accession,
            'source_file_type': 'cluster',
            'domain_ranges': domain_ranges,
            'points': self.amount_of_lines,
        }
        self.annotation_subdocs = self.create_annotation_subdocs()
        # sample size needs to be smaller than amount of points
        # for each cell annotations if there are any

    def update_points(self):
        self.top_level_doc['points'] = self.amount_of_lines

    def transform(self, rows):
        """ Add data from cluster files into annotation subdocs in cluster data model"""
        for idx, column in enumerate(rows):
            if idx != 0:
                if self.metadata_types[idx].lower() == 'numeric':
                    column = round(float(column), 3)
                elif self.metadata_types[idx].lower() == 'group':
                    if column not in self.unique_values:
                        self.unique_values.append(column)
            annotation = self.header[idx].lower()
            # perform a shallow copy
            annotation_value = copy.copy(
                self.annotation_subdocs[annotation]['value'])
            annotation_value.append(column)
            self.annotation_subdocs[annotation]['value'] = annotation_value

    def create_unique

    def create_annotation_subdocs(self):
        """Creates annotation_subdocs"""
        annotation_subdocs = {}
        for value in self.header:
            value = value.lower()
            if value == 'name':
                annotation_subdocs[value] = self.create_metadata_subdoc(
                    'text', 'cells')
            elif value in ('x', 'y', 'z'):
                annotation_subdocs[value] = self.create_metadata_subdoc(
                    value, 'coordinates')
            else:
                annotation_subdocs[value] = self.create_metadata_subdoc(
                    value, 'annotations')
        return annotation_subdocs

    def create_metadata_subdoc(self, name, header_value_type, *, value=[], subsampled_annotation=None):
        """returns metadata subdoc"""
        return {
            'name': name,
            'array_index': 0,
            'value': value,
            'array_type': header_value_type,
            'subsampled_annotation': subsampled_annotation,
            'subsamp_threashold': "",
        }<|MERGE_RESOLUTION|>--- conflicted
+++ resolved
@@ -19,11 +19,7 @@
         self.header = self.get_next_line(increase_line_count=False)
         # Second line in cluster is metadata_type
         self.metadata_types = self.get_next_line(increase_line_count=False)
-<<<<<<< HEAD
-        self.unique_values = {}
-=======
-        self.unique_values = []
->>>>>>> 60db95d0
+        self.unique_values = dict.fromkeys(self.headers[1:], [])
         self.source_file_type = 'cluster'
         self.top_level_doc = {
             'name': name,
@@ -41,21 +37,20 @@
 
     def transform(self, rows):
         """ Add data from cluster files into annotation subdocs in cluster data model"""
+        bins = dict.fromkeys(rows)
         for idx, column in enumerate(rows):
+            annotation = self.header[idx].lower()
             if idx != 0:
                 if self.metadata_types[idx].lower() == 'numeric':
                     column = round(float(column), 3)
-                elif self.metadata_types[idx].lower() == 'group':
-                    if column not in self.unique_values:
-                        self.unique_values.append(column)
-            annotation = self.header[idx].lower()
+                else self.metadata_types[idx].lower() == 'group':
+                    if column not in self.unique_values[annotation]:
+                        self.unique_values[annotation].append(column)
             # perform a shallow copy
             annotation_value = copy.copy(
                 self.annotation_subdocs[annotation]['value'])
             annotation_value.append(column)
             self.annotation_subdocs[annotation]['value'] = annotation_value
-
-    def create_unique
 
     def create_annotation_subdocs(self):
         """Creates annotation_subdocs"""
@@ -82,4 +77,7 @@
             'array_type': header_value_type,
             'subsampled_annotation': subsampled_annotation,
             'subsamp_threashold': "",
-        }+        }
+
+    def bin(self):
+        for unique_value in self.unique_values.keys():