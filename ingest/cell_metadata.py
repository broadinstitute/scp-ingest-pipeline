--- conflicted
+++ resolved
@@ -35,6 +35,7 @@
         self.errors = defaultdict(list)
         self.ontology = defaultdict(lambda: defaultdict(set))
         self.type = defaultdict(list)
+        self.cells = []
 
     def transform(self, row: List[str]) -> None:
         """ Add data from cell metadata files into data model"""
@@ -112,8 +113,6 @@
             )
         return valid
 
-<<<<<<< HEAD
-=======
     def validate_unique_header(self):
         """Check all metadata header names are unique.
         :return: boolean   True if valid, False otherwise
@@ -127,7 +126,6 @@
             )
         return valid
 
->>>>>>> 0721d8b2
     def validate_type_keyword(self):
         """Check metadata second row starts with TYPE (case-insensitive).
         :return: boolean   True if valid, False otherwise
