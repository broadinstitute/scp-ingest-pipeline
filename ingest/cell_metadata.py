"""Module for ingesting cell metadata files
DESCRIPTION
Module provides extract and transform functions for cell metadata files.
Text, CSV, and TSV files are supported.
PREREQUISITES
Must have python 3.6 or higher.
"""
import copy
from collections import defaultdict
from typing import Dict, Generator, List, Tuple, Union  # noqa: F401

from ingest_files import IngestFiles

DOCUMENT_LIMIT_BYTES = 1_048_576


class CellMetadata(IngestFiles):
<<<<<<< HEAD
    ALLOWED_FILE_TYPES = ["text/csv", "text/plain", "text/tab-separated-values"]
    SUBCOLLECTION_NAME = "cell_metadata"
    COLLECTION_NAME = "data"
=======
    ALLOWED_FILE_TYPES = ['text/csv', 'text/plain', 'text/tab-separated-values']
>>>>>>> 0b2a8196

    def __init__(self, file_path, file_id: str, study_accession: str, *args, **kwargs):

        IngestFiles.__init__(self, file_path, self.ALLOWED_FILE_TYPES)
        self.headers = self.get_next_line(increase_line_count=False)
        self.metadata_types = self.get_next_line(increase_line_count=False)
        # unique values for group-based annotations
        self.unique_values = {key: [] for key in self.headers[1:]}
        self.cell_names = []
        self.annotation_type = ['group', 'numeric']
        self.top_level_doc = self.create_documents(file_id, study_accession)
        self.data_subcollection = self.create_subdocuments()
        # lambda below initializes new key with nested dictionary as value and avoids KeyError
        self.issues = defaultdict(lambda: defaultdict(lambda: defaultdict(list)))
        self.ontology = defaultdict(lambda: defaultdict(list))
        self.type = defaultdict(list)
        self.cells = []

    def transform(self, row: List[str]) -> None:
        """ Add data from cell metadata files into data model"""
        for idx, column in enumerate(row):
            # Get annotation name from header
            annotation = self.headers[idx]
            if idx != 0:
                # if annotation is numeric convert from string to float
                if self.metadata_types[idx].lower() == 'numeric':
                    column = round(float(column), 3)
                elif self.metadata_types[idx].lower() == 'group':
                    # Check for unique values
<<<<<<< HEAD
                    if column not in self.unique_values[annotation]:
                        self.unique_values[annotation].append(column)
                self.data_subcollection[annotation]["values"].append(column)
=======
                    if column not in self.unique_values:
                        self.unique_values.append(column)
                # Get annotation name from header
                annotation = self.headers[idx]
                self.data_subcollection[annotation]['values'].append(column)
>>>>>>> 0b2a8196
            else:
                # If column isn't an annotation value, it's a cell name
                self.cell_names.append(column)

    def update_unqiue_values(self, annot_name):
        """Updates unique values for an annotation."""

        header_idx = self.headers.index(annot_name)
        annot_type = self.metadata_types[header_idx]

        # Numeric annotations do not have unique values. So return None
        if annot_type == "numeric":
            self.top_level_doc[annot_name]["unique_values"] = None
        else:
            self.top_level_doc[annot_name]["unique_values"] = self.unique_values[
                annot_name
            ]

    def create_documents(self, file_id, study_accession):
        """Creates top level documents for Cell Metadata data structure"""
        documents = {}

        # Each annotation value has a top level document
        for idx, value in enumerate(self.headers[1:]):
            # Copy document model so memory references are different
            copy_of_doc_model = copy.copy(
                {
<<<<<<< HEAD
                    "name": value,
                    "study_accession": study_accession,
                    "unique_values": self.unique_values[value],
                    "annotation_type": self.metadata_types[idx + 1],
                    "file_id": file_id,
=======
                    'name': value,
                    'study_accession': study_accession,
                    'unique_values': [],
                    'annotation_type': self.metadata_types[idx + 1],
                    'file_id': file_id,
>>>>>>> 0b2a8196
                }
            )
            documents[value] = copy_of_doc_model
        return documents

    def create_subdocuments(self):
        """Creates subdocuments for each annotation """
        sub_documents = {}
        for value in self.headers[1:]:
            # Copy subdocument model so memory references are different
            copy_of_subdoc_model = copy.copy(
                {'cell_names': self.cell_names, 'values': []}
            )
            sub_documents[value] = copy_of_subdoc_model
        return sub_documents

<<<<<<< HEAD
    def chunk_subdocuments(self, doc_name, doc_path, annot_name):
        """Partitions cell metadata subdocuments into storage sizes that are
            less than 1,048,576 bytes. Storage size calculation figures are derived from:
            # https://cloud.google.com/firestore/docs/storage-size

        Yeilds:
            Subdocuments that are under 1,048,576 bytes.
        """

        size_of_cell_names_field = 10 + 1  # "cell_names" is 10 characters
        size_of_values_field = 6 + 1  # "values" is 6 characters
        starting_sum = (
            +len(doc_name)
            + 1
            + len(doc_path)
            + 1
            + len(self.SUBCOLLECTION_NAME)
            + 1
            + len(self.COLLECTION_NAME)
            + 1
        )
        start_index = 0
        float_storage = 8
        sum = starting_sum
        header_idx = self.headers.index(annot_name)
        annot_type = self.metadata_types[header_idx]

        # All cells names:[] that are in subdoc
        cell_names = self.data_subcollection[annot_name]["cell_names"]
        # All values:[] that are in subdoc
        values = self.data_subcollection[annot_name]["values"]

        for index, (cell_name, value) in enumerate(zip(cell_names, values)):

            cell_name_storage = len(cell_name) + 1 + size_of_cell_names_field

            # Check annotation type because float and string values have
            # different storage values
            if annot_type == "numeric":
                value_storage = size_of_values_field + float_storage
            else:
                value_storage = len(value) + 1 + size_of_values_field
            sum = sum + value_storage + cell_name_storage
            # Subtract 32 based off of firestore storage guidelines for strings
            # and documents
            # This and other storage size calculation figures are derived from:
            # https://cloud.google.com/firestore/docs/storage-size
            if (sum + 32) > DOCUMENT_LIMIT_BYTES or cell_name == cell_names[-1]:
                if cell_name == cell_names[-1]:
                    end_index = index
                else:
                    end_index = index - 1
                print(f"{sum} , {index}, {start_index} , {end_index}")
                yield {
                    "cell_names": cell_names[start_index:end_index],
                    "values": values[start_index:end_index],
                }
                # Reset sum and add storage size at current index
                sum = starting_sum + cell_name_storage + value_storage
                start_index = index
=======
    def get_collection_name(self):
        """Returns collection name"""
        return 'cell_metadata'

    def get_subcollection_name(self):
        """Returns sub-collection name"""
        return 'data'

    def store_validation_issue(self, type, category, msg, associated_info=None):
        """Store validation issues in proper arrangement
        :param type: type of issue (error or warn)
        :param category: issue category (format, jsonschema, ontology)
        :param msg: issue message
        :param value: list of IDs associated with the issue
        """
        if associated_info:
            self.issues[type][category][msg].append(associated_info)
        else:
            self.issues[type][category][msg] = None
>>>>>>> 0b2a8196

    def validate_header_keyword(self):
        """Check metadata header row starts with NAME (case-insensitive).

        :return: boolean   True if valid, False otherwise
        """
        valid = False
        if self.headers[0].casefold() == 'NAME'.casefold():
            valid = True
            if self.headers[0] != 'NAME':
                # ToDO - capture warning below in issue report
                print(
                    f'Warning: metadata file keyword NAME provided as '
                    f'{self.headers[0]}'
                )
        else:
            msg = 'Error: Metadata file header row malformed, missing NAME'
            self.store_validation_issue('error', 'format', msg, '')
        return valid

    def validate_unique_header(self):
        """Check all metadata header names are unique.

        :return: boolean   True if valid, False otherwise
        """
        valid = False
        if len(self.headers[1:]) == len(set(self.headers[1:])):
            valid = True
        else:
            msg = 'Error: Duplicate column headers in metadata file'
            self.store_validation_issue('error', 'format', msg)
        return valid

    def validate_type_keyword(self):
        """Check metadata second row starts with TYPE (case-insensitive).

        :return: boolean   True if valid, False otherwise
        """
        valid = False
        if self.metadata_types[0].casefold() == 'TYPE'.casefold():
            valid = True
            if self.metadata_types[0] != 'TYPE':
                # ToDO - capture warning below in issue report
                # investigate f-string formatting here
                print(
                    'Warning: Metadata file keyword TYPE provided as '
                    '{self.metadata_types[0]}'
                )
        else:
            msg = 'Error: Metadata file TYPE row malformed, missing TYPE'
            self.store_validation_issue('error', 'format', msg)
        return valid

    def validate_type_annotations(self):
        """Check metadata second row contains only 'group' or 'numeric'.

        :return: boolean   True if all type annotations are valid, otherwise False
        """
        valid = False
        # skipping the TYPE keyword, iterate through the types
        # collecting invalid type annotations in list annots
        for t in self.metadata_types[1:]:
            if t not in self.annotation_type:
                msg = 'Error: TYPE declarations should be group or numeric'
                # if the value is a blank space, store a higher visibility
                # string for error reporting
                if not t:
                    self.store_validation_issue('error', 'format', msg, '<empty value>')
                else:
                    self.store_validation_issue('error', 'format', msg, t)
        return valid

    def validate_against_header_count(self):
        """Metadata header and type counts should match.

        :return: boolean   True if header and type counts match, otherwise False
        """
        valid = False
        if not len(self.headers) == len(self.metadata_types):
            msg = (
                f'Error: {len(self.metadata_types)} TYPE declarations '
                f'for {len(self.headers)} column headers'
            )
            self.store_validation_issue('error', 'format', msg)
        else:
            valid = True
        return valid

    def validate_format(self):
        """Check all metadata file format criteria for file validity
        """
        self.validate_header_keyword()
        self.validate_type_keyword()
        self.validate_type_annotations()
        self.validate_unique_header()
        self.validate_against_header_count()
        if self.issues['error']['format']:
            valid = False
        else:
            valid = True
        return valid<|MERGE_RESOLUTION|>--- conflicted
+++ resolved
@@ -15,13 +15,9 @@
 
 
 class CellMetadata(IngestFiles):
-<<<<<<< HEAD
     ALLOWED_FILE_TYPES = ["text/csv", "text/plain", "text/tab-separated-values"]
     SUBCOLLECTION_NAME = "cell_metadata"
     COLLECTION_NAME = "data"
-=======
-    ALLOWED_FILE_TYPES = ['text/csv', 'text/plain', 'text/tab-separated-values']
->>>>>>> 0b2a8196
 
     def __init__(self, file_path, file_id: str, study_accession: str, *args, **kwargs):
 
@@ -51,17 +47,9 @@
                     column = round(float(column), 3)
                 elif self.metadata_types[idx].lower() == 'group':
                     # Check for unique values
-<<<<<<< HEAD
                     if column not in self.unique_values[annotation]:
                         self.unique_values[annotation].append(column)
                 self.data_subcollection[annotation]["values"].append(column)
-=======
-                    if column not in self.unique_values:
-                        self.unique_values.append(column)
-                # Get annotation name from header
-                annotation = self.headers[idx]
-                self.data_subcollection[annotation]['values'].append(column)
->>>>>>> 0b2a8196
             else:
                 # If column isn't an annotation value, it's a cell name
                 self.cell_names.append(column)
@@ -89,19 +77,11 @@
             # Copy document model so memory references are different
             copy_of_doc_model = copy.copy(
                 {
-<<<<<<< HEAD
                     "name": value,
                     "study_accession": study_accession,
                     "unique_values": self.unique_values[value],
                     "annotation_type": self.metadata_types[idx + 1],
                     "file_id": file_id,
-=======
-                    'name': value,
-                    'study_accession': study_accession,
-                    'unique_values': [],
-                    'annotation_type': self.metadata_types[idx + 1],
-                    'file_id': file_id,
->>>>>>> 0b2a8196
                 }
             )
             documents[value] = copy_of_doc_model
@@ -118,7 +98,6 @@
             sub_documents[value] = copy_of_subdoc_model
         return sub_documents
 
-<<<<<<< HEAD
     def chunk_subdocuments(self, doc_name, doc_path, annot_name):
         """Partitions cell metadata subdocuments into storage sizes that are
             less than 1,048,576 bytes. Storage size calculation figures are derived from:
@@ -179,27 +158,6 @@
                 # Reset sum and add storage size at current index
                 sum = starting_sum + cell_name_storage + value_storage
                 start_index = index
-=======
-    def get_collection_name(self):
-        """Returns collection name"""
-        return 'cell_metadata'
-
-    def get_subcollection_name(self):
-        """Returns sub-collection name"""
-        return 'data'
-
-    def store_validation_issue(self, type, category, msg, associated_info=None):
-        """Store validation issues in proper arrangement
-        :param type: type of issue (error or warn)
-        :param category: issue category (format, jsonschema, ontology)
-        :param msg: issue message
-        :param value: list of IDs associated with the issue
-        """
-        if associated_info:
-            self.issues[type][category][msg].append(associated_info)
-        else:
-            self.issues[type][category][msg] = None
->>>>>>> 0b2a8196
 
     def validate_header_keyword(self):
         """Check metadata header row starts with NAME (case-insensitive).
