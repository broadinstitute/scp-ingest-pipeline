--- conflicted
+++ resolved
@@ -65,38 +65,6 @@
         doc: Document
         subdoc: SubDocument
 
-<<<<<<< HEAD
-    # TODO: This function could be used for cluster, metadata, and subsample classes and
-    # should be abstrated out
-    # def preproccess(df):
-    #     """Ensures that:
-    #         - Numeric columns are rounded to 3 decimals points
-    #         - Group annotations are strings
-    #         - 'NAME' in first header row is capitalized
-    #         - 'TYPE' in second header row is capitalized
-    #     """
-    #     headers = df.columns.get_level_values(0)
-    #     annot_types = df.columns.get_level_values(1)
-    #     # Lowercase second level. Example: NUMeric -> numeric
-    #     df.rename(columns=lambda col_name: col_name.lower(), level=1, inplace=True)
-    #     name = list(headers)[0]
-    #     type = list(annot_types)[0].lower()
-    #     # Uppercase NAME and TYPE
-    #     df.rename(columns={name: name.upper(), type: type.upper()}, inplace=True)
-    #     # Make sure group annotations are treated as strings
-    #     group_columns = df.xs(
-    #         "group", axis=1, level=1, drop_level=False
-    #     ).columns.tolist()
-    #     df[group_columns] = df[group_columns].astype(str)
-    #     # Find numeric columns and round to 3 decimals places and are floats
-    #     numeric_columns = df.xs(
-    #         "numeric", axis=1, level=1, drop_level=False
-    #     ).columns.tolist()
-    #     df[numeric_columns] = df[numeric_columns].round(3).astype(float)
-    #     # TODO At this point there are 2 copies of the df. This doesn't seem
-    #     # memory efficient. This should be revisted
-    #     return df
-=======
     def preproccess(self):
         # Lowercase second level. Example: NUMeric -> numeric
         self.file.rename(
@@ -116,7 +84,6 @@
             "numeric", axis=1, level=1, drop_level=False
         ).columns.tolist()
         self.file[numeric_columns] = self.file[numeric_columns].round(3).astype(float)
->>>>>>> 4369a70d
 
     def transform(self):
         """ Add data from cell metadata files into data model"""
