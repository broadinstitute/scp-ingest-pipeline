"""Module for ingesting cell metadata files
DESCRIPTION
Module provides extract and transform functions for cell metadata files.
Text, CSV, and TSV files are supported.
PREREQUISITES
Must have python 3.6 or higher.
"""
import copy
from collections import defaultdict
from typing import Dict, Generator, List, Tuple, Union  # noqa: F401

from ingest_files import IngestFiles

DOCUMENT_LIMIT_BYTES = 1_048_576


class CellMetadata(IngestFiles):
    ALLOWED_FILE_TYPES = ["text/csv", "text/plain", "text/tab-separated-values"]
    COLLECTION_NAME = "cell_metadata"
    SUBCOLLECTION_NAME = "data"

    def __init__(self, file_path, file_id: str, study_accession: str, *args, **kwargs):

        IngestFiles.__init__(self, file_path, self.ALLOWED_FILE_TYPES)
        self.headers = self.get_next_line(increase_line_count=False)
        self.metadata_types = self.get_next_line(increase_line_count=False)
        # unique values for group-based annotations
        self.unique_values = {key: [] for key in self.headers[1:]}
        self.cell_names = []
        self.annotation_type = ['group', 'numeric']
        self.top_level_doc = self.create_documents(file_id, study_accession)
        self.data_subcollection = self.create_subdocuments()
        # lambda below initializes new key with nested dictionary as value and avoids KeyError
        self.issues = defaultdict(lambda: defaultdict(lambda: defaultdict(list)))
        self.ontology = defaultdict(lambda: defaultdict(list))
        self.type = defaultdict(list)
        self.cells = []
        self.is_valid_file = self.validate_format()

    def transform(self, row: List[str]) -> None:
        """ Add data from cell metadata files into data model"""
        for idx, column in enumerate(row):
            # Get annotation name from header
            annotation = self.headers[idx]
            if idx != 0:
                # if annotation is numeric convert from string to float
                if self.metadata_types[idx].lower() == 'numeric':
                    column = round(float(column), 3)
                elif self.metadata_types[idx].lower() == 'group':
                    # Check for unique values
                    if column not in self.unique_values[annotation]:
                        self.unique_values[annotation].append(column)
                self.data_subcollection[annotation]['values'].append(column)
            else:
                # If column isn't an annotation value, it's a cell name
                self.cell_names.append(column)

    def update_unqiue_values(self, annot_name):
        """Updates unique values for an annotation."""

        header_idx = self.headers.index(annot_name)
        annot_type = self.metadata_types[header_idx]

        # Numeric annotations do not have unique values. So return None
        if annot_type == "numeric":
            self.top_level_doc[annot_name]["unique_values"] = None
        else:
            self.top_level_doc[annot_name]["unique_values"] = self.unique_values[
                annot_name
            ]

    def create_documents(self, file_id, study_accession):
        """Creates top level documents for Cell Metadata data structure"""
        documents = {}

        # Each annotation value has a top level document
        for idx, value in enumerate(self.headers[1:]):
            # Copy document model so memory references are different
            copy_of_doc_model = copy.copy(
                {
                    "name": value,
                    "study_accession": study_accession,
                    "unique_values": self.unique_values[value],
                    "annotation_type": self.metadata_types[idx + 1],
                    "file_id": file_id,
                }
            )
            documents[value] = copy_of_doc_model
        return documents

    def create_subdocuments(self):
        """Creates subdocuments for each annotation """
        sub_documents = {}
        for value in self.headers[1:]:
            # Copy subdocument model so memory references are different
            copy_of_subdoc_model = copy.copy(
                {'cell_names': self.cell_names, 'values': []}
            )
            sub_documents[value] = copy_of_subdoc_model
        return sub_documents

    def chunk_subdocuments(self, doc_name, doc_path, annot_name):
        """Partitions cell metadata subdocuments into storage sizes that are
            less than 1,048,576 bytes. Storage size calculation figures are derived from:
            # https://cloud.google.com/firestore/docs/storage-size

        Yields:
            Subdocuments that are under 1,048,576 bytes.
        """

        size_of_cell_names_field = 10 + 1  # "cell_names" is 10 characters
        size_of_values_field = 6 + 1  # "values" is 6 characters
        starting_sum = (
            +len(doc_name)
            + 1
            + len(doc_path)
            + 1
            + len(self.SUBCOLLECTION_NAME)
            + 1
            + len(self.COLLECTION_NAME)
            + 1
        )
        start_index = 0
        float_storage = 8
        sum = starting_sum
        header_idx = self.headers.index(annot_name)
        annot_type = self.metadata_types[header_idx]

        # All cells names:[] that are in subdoc
        cell_names = self.data_subcollection[annot_name]["cell_names"]
        # All values:[] that are in subdoc
        values = self.data_subcollection[annot_name]["values"]

        for index, (cell_name, value) in enumerate(zip(cell_names, values)):

            cell_name_storage = len(cell_name) + 1 + size_of_cell_names_field

            # Check annotation type because float and string values have
            # different storage values
            if annot_type == "numeric":
                value_storage = size_of_values_field + float_storage
            else:
                value_storage = len(value) + 1 + size_of_values_field
            sum = sum + value_storage + cell_name_storage
            # Subtract 32 based off of firestore storage guidelines for strings
            # and documents
            # This and other storage size calculation figures are derived from:
            # https://cloud.google.com/firestore/docs/storage-size
            if (sum + 32) > DOCUMENT_LIMIT_BYTES or cell_name == cell_names[-1]:
                if cell_name == cell_names[-1]:
                    end_index = index
                else:
                    end_index = index - 1
                # TODO: This can turn into a logging statement
                # Please do not remove this. It's needed for testing
                print(f"{sum} , {index}, {start_index} , {end_index}")
                yield {
                    "cell_names": cell_names[start_index:end_index],
                    "values": values[start_index:end_index],
                }
                # Reset sum and add storage size at current index
                sum = starting_sum + cell_name_storage + value_storage
                start_index = index

<<<<<<< HEAD
    def get_collection_name(self):
        """Returns collection name"""
        return 'cell_metadata'

    def get_subcollection_name(self):
        """Returns sub-collection name"""
        return 'data'

    ## TODO: This should be a static method. I believe errors should be stored in
    # one central class
=======
>>>>>>> 3cc4260c
    def store_validation_issue(self, type, category, msg, associated_info=None):
        """Store validation issues in proper arrangement
        :param type: type of issue (error or warn)
        :param category: issue category (format, jsonschema, ontology)
        :param msg: issue message
        :param value: list of IDs associated with the issue
        """
        if associated_info:
            self.issues[type][category][msg].append(associated_info)
        else:
            self.issues[type][category][msg] = None

    def validate_header_keyword(self):
        """Check metadata header row starts with NAME (case-insensitive).

        :return: boolean   True if valid, False otherwise
        """
        valid = False
        if self.headers[0].casefold() == 'NAME'.casefold():
            valid = True
            if self.headers[0] != 'NAME':
                # ToDO - capture warning below in issue report
                self.store_validation_issue(
                    'warning',
                    'format'
                    f'Warning: metadata file keyword NAME provided as '
                    f'{self.headers[0]}',
                    '',
                )
        else:
            msg = 'Error: Metadata file header row malformed, missing NAME'
            self.store_validation_issue('error', 'format', msg, '')
        return valid

    def validate_unique_header(self):
        """Check all metadata header names are unique.

        :return: boolean   True if valid, False otherwise
        """
        valid = False
        if len(self.headers[1:]) == len(set(self.headers[1:])):
            valid = True
        else:
            msg = 'Error: Duplicate column headers in metadata file'
            self.store_validation_issue('error', 'format', msg)
        return valid

    def validate_type_keyword(self):
        """Check metadata second row starts with TYPE (case-insensitive).

        :return: boolean   True if valid, False otherwise
        """
        valid = False
        if self.metadata_types[0].casefold() == 'TYPE'.casefold():
            valid = True
            if self.metadata_types[0] != 'TYPE':
                # ToDO - capture warning below in issue report
                # investigate f-string formatting here
                self.store_validation_issue(
                    'warning',
                    'format',
                    f'Warning: Metadata file keyword TYPE provided as '
                    + f'{self.metadata_types[0]}',
                    "",
                )
        else:
            msg = 'Error: Metadata file TYPE row malformed, missing TYPE'
            self.store_validation_issue('error', 'format', msg)
        return valid

    def validate_type_annotations(self):
        """Check metadata second row contains only 'group' or 'numeric'.

        :return: boolean   True if all type annotations are valid, otherwise False
        """
        # skipping the TYPE keyword, iterate through the types
        # collecting invalid type annotations in list annots
        for t in self.metadata_types[1:]:
            if t not in self.annotation_type:
                valid = False
                msg = f'Error: TYPE declarations should be group or numeric and currently is {t}'
                # if the value is a blank space, store a higher visibility
                # string for error reporting
                if not t:
                    self.store_validation_issue('error', 'format', msg, '<empty value>')
                else:
                    self.store_validation_issue('error', 'format', msg, t)
        return valid

    def validate_against_header_count(self):
        """Metadata header and type counts should match.

        :return: boolean   True if header and type counts match, otherwise False
        """
        valid = False
        if not len(self.headers) == len(self.metadata_types):
            msg = (
                f'Error:Type delarations and column headers are unequal. {len(self.metadata_types)} TYPE declarations '
                f'for {len(self.headers)} column headers.'
            )
            self.store_validation_issue('error', 'format', msg)
        else:
            valid = True
        return valid

    def validate_format(self):
        """Check all metadata file format criteria for file validity
        """
        return (
            self.validate_header_keyword()
            or self.validate_type_keyword()
            or self.validate_type_annotations()
            or self.validate_unique_header()
            or self.validate_against_header_count()
        )<|MERGE_RESOLUTION|>--- conflicted
+++ resolved
@@ -162,19 +162,6 @@
                 sum = starting_sum + cell_name_storage + value_storage
                 start_index = index
 
-<<<<<<< HEAD
-    def get_collection_name(self):
-        """Returns collection name"""
-        return 'cell_metadata'
-
-    def get_subcollection_name(self):
-        """Returns sub-collection name"""
-        return 'data'
-
-    ## TODO: This should be a static method. I believe errors should be stored in
-    # one central class
-=======
->>>>>>> 3cc4260c
     def store_validation_issue(self, type, category, msg, associated_info=None):
         """Store validation issues in proper arrangement
         :param type: type of issue (error or warn)
