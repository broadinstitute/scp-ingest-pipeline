--- conflicted
+++ resolved
@@ -17,23 +17,18 @@
 
 
 class CellMetadata(IngestFiles):
-    ALLOWED_FILE_TYPES = ['text/csv', 'text/plain', 'text/tab-separated-values']
+    ALLOWED_FILE_TYPES = ['text/csv',
+                          'text/plain', 'text/tab-separated-values']
 
     def __init__(
         self, file_path, file_id: str = None, study_accession: str = None
     ):
 
         IngestFiles.__init__(self, file_path, self.ALLOWED_FILE_TYPES)
-<<<<<<< HEAD
         self.headers = self.get_next_line(
             increase_line_count=False)
-        print(self.headers)
         self.metadata_types = self.get_next_line(
             increase_line_count=False)
-=======
-        self.headers = self.get_next_line(increase_line_count=False)
-        self.metadata_types = self.get_next_line(increase_line_count=False)
->>>>>>> b4f29098
         # unique values for group-based annotations
         self.unique_values = []
         self.cell_names = []
