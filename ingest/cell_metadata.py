--- conflicted
+++ resolved
@@ -10,34 +10,20 @@
 from dataclasses import dataclass
 from mypy_extensions import TypedDict
 import ntpath
-<<<<<<< HEAD
-
+from annotations import Annotations
+import collections
 from ingest_files import DataArray
-from annotations import Annotations
 
 
 class CellMetadata(Annotations):
     ALLOWED_FILE_TYPES = ['text/csv', 'text/plain', 'text/tab-separated-values']
+    COLLECTION_NAME = 'cell_metadata'
 
     def __init__(
         self, file_path: str, study_id: str, study_file_id: str, *args, **kwargs
     ):
-        self.preproccess()
-=======
-from annotations import Annotations
-import collections
-from ingest_files import DataArray
-
-
-class CellMetadata(Annotations):
-    ALLOWED_FILE_TYPES = ['text/csv', 'text/plain', 'text/tab-separated-values']
-
-    def __init__(
-        self, file_path: str, study_id: str, study_file_id: str, *args, **kwargs
-    ):
 
         Annotations.__init__(self, file_path, self.ALLOWED_FILE_TYPES)
->>>>>>> 916f13b9
         self.file_path = file_path
         self.headers = self.file.columns.get_level_values(0)
         self.annot_types = self.file.columns.get_level_values(1)
@@ -60,33 +46,9 @@
         study_id: str
         # unique values from "group" type annotations
         values: List
-<<<<<<< HEAD
 
     def transform(self):
-        """ Builds cell metadata files into  cell_metadata model"""
-        for annot_header in self.file.columns[:]:
-            annot_name = annot_header[0]
-            annot_type = annot_header[1]
-            yield (
-                annot_header,
-                self.Model(
-                    {
-                        'name': annot_name,
-                        'annotation_type': annot_type,
-                        # unique values from "group" type annotations else []
-                        'values': list(self.file[annot_header].unique())
-                        if annot_type == 'group'
-                        else [],
-                        'study_file_id': self.study_file_id,
-                        'study_id': self.study_id,
-                    }
-                ),
-            )
-
-=======
-
-    def transform(self):
-        """ Builds cell metadata files into  cell_metadata model"""
+        """ Builds cell metadata model"""
         AnnotationModel = collections.namedtuple(
             'AnnotationModel', ['annot_header', 'model']
         )
@@ -109,8 +71,7 @@
                 ),
             )
 
->>>>>>> 916f13b9
-    def set_data_array(self, annot_header: str, linear_data_id: str):
+    def set_data_array(self, linear_data_id: str, annot_header: str):
         data_array_attrs = locals()
         del data_array_attrs['annot_header']
         del data_array_attrs['self']
@@ -140,7 +101,7 @@
                     'linear_data_type': 'CellMetadatum',
                 }
             )
-        return DataArray({**data_array_attrs, **base_data_array_model})
+        yield DataArray({**data_array_attrs, **base_data_array_model})
 
     def yield_by_row(self) -> None:
         """ Yield row from cell metadata file"""
