--- conflicted
+++ resolved
@@ -5,11 +5,7 @@
 
 setup(
     name='scp-ingest-pipeline',
-<<<<<<< HEAD
-    version='1.4.0',
-=======
-    version='1.3.10',
->>>>>>> 59f40421
+    version='1.4.0'
     description='ETL pipeline for single-cell RNA-seq data',
     long_description=long_description,
     long_description_content_type='text/markdown',
