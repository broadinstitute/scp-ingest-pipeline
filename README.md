# scp-ingest-pipeline
File Ingest Pipeline for Single Cell Portal

[![Build status](https://img.shields.io/circleci/build/github/broadinstitute/scp-ingest-pipeline.svg)](https://circleci.com/gh/broadinstitute/scp-ingest-pipeline)
[![Code coverage](https://codecov.io/gh/broadinstitute/scp-ingest-pipeline/branch/master/graph/badge.svg)](https://codecov.io/gh/broadinstitute/scp-ingest-pipeline)

The SCP Ingest Pipeline is an ETL pipeline for single-cell RNA-seq data.

# Prerequisites
* Python 3.6+
* Google Cloud Platform project
* Suitable service account (SA) and MongoDB VM in GCP.  SA needs roles "Editor", "Genomics Pipelines Runner", and "Storage Object Admin".  Broad Institute engineers: see instructions [here](https://github.com/broadinstitute/single_cell_portal_configs/tree/master/terraform-mongodb).

# Install
Fetch the code, boot your virtualenv, install dependencies:
```
git clone git@github.com:broadinstitute/scp-ingest-pipeline.git
cd scp-ingest-pipeline
python3 -m venv env --copies
source env/bin/activate
pip install -r requirements.txt
```

<<<<<<< HEAD
## Git hooks
After installing Ingest Pipeline, add Git hooks to help ensure code quality:
```
pre-commit install && pre-commit install -t pre-push
```
The hooks will expect that [git-secrets](https://github.com/awslabs/git-secrets) has been set up. If you are a Broad Institute employee who has not done this yet, please see: [broadinstitute/single_cell_portal_configs](https://github.com/broadinstitute/single_cell_portal_configs) for specific guidance.

### Bypass hooks
In rare cases, you might need to skip Git hooks, like so:

* Skip commit hooks: `git commit ... --no-verify`
* Skip pre-push hooks: `git push ... --no-verify`
=======
Now get secrets from Vault to set environment variables needed to write to the database:
```
export BROAD_USER="<username in your email address>"

export DATABASE_NAME="single_cell_portal_development"

vault login -method=github token=`~/bin/git-vault-token`

# Get username and password
vault read secret/kdux/scp/development/$BROAD_USER/mongo/user

export MONGODB_USERNAME="<username from Vault>"
export MONGODB_PASSWORD="<password from Vault>"

# Get external IP address for host
vault read secret/kdux/scp/development/$BROAD_USER/mongo/hostname

export DATABASE_HOST="<ip from Vault (omit brackets)>"
```
>>>>>>> 894a962b

# Test
After installing:
```
source env/bin/activate
cd tests; pytest
```

# Use
Run this every time you start a new terminal to work on this project:
```
source env/bin/activate
```

See [`ingest_pipeline.py`](https://github.com/broadinstitute/scp-ingest-pipeline/blob/ew-tests-hook/ingest/ingest_pipeline.py) for usage examples.<|MERGE_RESOLUTION|>--- conflicted
+++ resolved
@@ -21,20 +21,6 @@
 pip install -r requirements.txt
 ```
 
-<<<<<<< HEAD
-## Git hooks
-After installing Ingest Pipeline, add Git hooks to help ensure code quality:
-```
-pre-commit install && pre-commit install -t pre-push
-```
-The hooks will expect that [git-secrets](https://github.com/awslabs/git-secrets) has been set up. If you are a Broad Institute employee who has not done this yet, please see: [broadinstitute/single_cell_portal_configs](https://github.com/broadinstitute/single_cell_portal_configs) for specific guidance.
-
-### Bypass hooks
-In rare cases, you might need to skip Git hooks, like so:
-
-* Skip commit hooks: `git commit ... --no-verify`
-* Skip pre-push hooks: `git push ... --no-verify`
-=======
 Now get secrets from Vault to set environment variables needed to write to the database:
 ```
 export BROAD_USER="<username in your email address>"
@@ -54,7 +40,19 @@
 
 export DATABASE_HOST="<ip from Vault (omit brackets)>"
 ```
->>>>>>> 894a962b
+
+## Git hooks
+After installing Ingest Pipeline, add Git hooks to help ensure code quality:
+```
+pre-commit install && pre-commit install -t pre-push
+```
+The hooks will expect that [git-secrets](https://github.com/awslabs/git-secrets) has been set up. If you are a Broad Institute employee who has not done this yet, please see: [broadinstitute/single_cell_portal_configs](https://github.com/broadinstitute/single_cell_portal_configs) for specific guidance.
+
+### Bypass hooks
+In rare cases, you might need to skip Git hooks, like so:
+
+* Skip commit hooks: `git commit ... --no-verify`
+* Skip pre-push hooks: `git push ... --no-verify`
 
 # Test
 After installing:
